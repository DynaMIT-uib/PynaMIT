--- conflicted
+++ resolved
@@ -249,13 +249,8 @@
                                                    levels = Blevels, cmap = 'bwr', noon_longitude = lon0, extend = 'both')
                 #W = i2d.get_W(plt_grid) * 1e-3
 
-<<<<<<< HEAD
                 i2d.state.update_shc_Phi()
-                Phi = i2d.state.get_Phi(plt_sh_evaluator)
-=======
-                i2d.state.update_shc_Phi(i2d.num_grid)
-                Phi = i2d.state.get_Phi(plt_grid) * 1e-3
->>>>>>> 9d78bc8e
+                Phi = i2d.state.get_Phi(plt_sh_evaluator) * 1e-3
 
 
                 nnn = plt_grid.lat.flatten() >  50
