""" Script to running and debugging pynamit simulation """

from importlib import reload
import pynamit
import dipole
import numpy as np
import datetime
import os
import pyamps
import matplotlib.pyplot as plt
from lompe import conductance

reload(pynamit)

IGNORE_PFAC = False
CONNECT_HEMISPHERES = False

# SIMULATION PARAMETERS
Nmax, Mmax, Ncs = 15, 3, 20
RI = (6371.2 + 110)*1e3
dt = 5e-4
totalsteps = 20001

## PLOT PARAMETERS
plotsteps = 200
fig_directory = 'figs/'
Blevels = np.linspace(-50, 50, 22) * 1e-9 # color levels for Br
levels = np.linspace(-.9, .9, 22) # color levels for FAC muA/m^2
c_levels = np.linspace(0, 20, 100) # color levels for conductance
Wlevels = np.r_[-512.5:512.5:5]
Philevels = np.r_[-212.5:212.5:2.5]

## SET UP SIMULATION OBJECT
i2d_sh = pynamit.SHBasis(Nmax, Mmax)
i2d_csp = pynamit.CSprojection(Ncs)
<<<<<<< HEAD
i2d = pynamit.I2D(i2d_sh, i2d_csp, RI, mainfield_kind = 'dipole', ignore_PFAC = IGNORE_PFAC)
=======
i2d = pynamit.I2D(i2d_sha, i2d_csp, RI, mainfield_kind = 'dipole', ignore_PFAC = IGNORE_PFAC, connect_hemispheres = CONNECT_HEMISPHERES)
>>>>>>> 551e4f03


## CONDUCTANCE AND FAC INPUT:
date = datetime.datetime(2001, 5, 12, 21, 45)
Kp   = 5
d = dipole.Dipole(date.year)
lon0 = d.mlt2mlon(12, date) # noon longitude
hall, pedersen = conductance.hardy_EUV(i2d_csp.arr_phi, 90 - i2d_csp.arr_theta, Kp, date, starlight = 1, dipole = True)
i2d.state.set_conductance(hall, pedersen)

a = pyamps.AMPS(300, 0, -4, 20, 100, minlat = 50)
jparallel = -a.get_upward_current(mlat = 90 - i2d_csp.arr_theta, mlt = d.mlon2mlt(i2d_csp.arr_phi, date)) / i2d.state.sinI * 1e-6
jparallel[np.abs(90 - i2d_csp.arr_theta) < 50] = 0 # filter low latitude FACs
i2d.state.set_FAC(jparallel)


# make an integration matrix

#cnm = SHkeys(Nmax, Mmax).setNmin(1).MleN()
#snm = SHkeys(Nmax, Mmax).setNmin(1).MleN().Mge(1)
#cS =  (2 * cnm.n.T + 1) / (4 * np.pi * i2d.RI**2) #pynamit.get_Schmidt_normalization(cnm).T
#sS =  (2 * snm.n.T + 1) / (4 * np.pi * i2d.RI**2) #pynamit.get_Schmidt_normalization(snm).T
#Ginv = i2d.Gnum.T * np.vstack((cS, sS)) * i2d.csp.unit_area
#gg = Ginv.dot(i2d.Gnum)

# make plot grid:
lat, lon = np.linspace(-89.9, 89.9, Ncs * 2), np.linspace(-180, 180, Ncs * 4)
lat, lon = np.meshgrid(lat, lon)
plt_grid = pynamit.grid.grid(RI, lat, lon, i2d_sh)
plt_sh_evaluator = pynamit.basis_evaluator.BasisEvaluator(i2d_sh, plt_grid)
nnn = plt_grid.lat.flatten() >  50
sss = plt_grid.lat.flatten() < -50


## RUN SIMULATION
coeffs = []
count = 0
filecount = 1
time = 0
while True:

    i2d.state.evolve_Br(dt)
    time = time + dt
    coeffs.append(i2d.state.shc_VB)
    count += 1
    #print(count, time, i2d.shc_Br[:3])

    if count % plotsteps == 0:
        print(count, time, i2d.state.shc_Br[:3])
        fn = os.path.join(fig_directory, 'new_' + str(filecount).zfill(3) + '.png')
        filecount +=1
        title = 't = {:.3} s'.format(time)
        Br = i2d.state.get_Br(plt_grid)
        fig, paxn, paxs, axg =  pynamit.globalplot(plt_grid.lon, plt_grid.lat, Br.reshape(plt_grid.lat.shape) , title = title, returnplot = True, 
                                                   levels = Blevels, cmap = 'bwr', noon_longitude = lon0, extend = 'both')

        W = plt_sh_evaluator.to_grid(i2d.state.shc_EW) * 1e-3

        shc_Phi = i2d.state.grid.vector_to_shc_cf.dot(np.hstack(i2d.state.get_E(i2d.state.grid))) # find coefficients for electric potential
        Phi = plt_sh_evaluator.to_grid(shc_Phi) * 1e-3

        #paxn.contour(i2d.lat.flatten()[nnn], (i2d.lon.flatten() - lon0)[nnn] / 15, W  [nnn], colors = 'black', levels = Wlevels, linewidths = .5)
        #paxs.contour(i2d.lat.flatten()[sss], (i2d.lon.flatten() - lon0)[sss] / 15, W  [sss], colors = 'black', levels = Wlevels, linewidths = .5)
        paxn.contour(plt_grid.lat.flatten()[nnn], (plt_grid.lon.flatten() - lon0)[nnn] / 15, Phi[nnn], colors = 'black', levels = Philevels, linewidths = .5)
        paxs.contour(plt_grid.lat.flatten()[sss], (plt_grid.lon.flatten() - lon0)[sss] / 15, Phi[sss], colors = 'black', levels = Philevels, linewidths = .5)
        plt.savefig(fn)

    if count > totalsteps:
        break


<|MERGE_RESOLUTION|>--- conflicted
+++ resolved
@@ -33,11 +33,7 @@
 ## SET UP SIMULATION OBJECT
 i2d_sh = pynamit.SHBasis(Nmax, Mmax)
 i2d_csp = pynamit.CSprojection(Ncs)
-<<<<<<< HEAD
-i2d = pynamit.I2D(i2d_sh, i2d_csp, RI, mainfield_kind = 'dipole', ignore_PFAC = IGNORE_PFAC)
-=======
-i2d = pynamit.I2D(i2d_sha, i2d_csp, RI, mainfield_kind = 'dipole', ignore_PFAC = IGNORE_PFAC, connect_hemispheres = CONNECT_HEMISPHERES)
->>>>>>> 551e4f03
+i2d = pynamit.I2D(i2d_sh, i2d_csp, RI, mainfield_kind = 'dipole', ignore_PFAC = IGNORE_PFAC, connect_hemispheres = CONNECT_HEMISPHERES)
 
 
 ## CONDUCTANCE AND FAC INPUT:
