--- conflicted
+++ resolved
@@ -67,13 +67,8 @@
 
 ## SET UP SIMULATION OBJECT
 
-<<<<<<< HEAD
-i2d = pynamit.I2D(i2d_sh, i2d_csp, RI, mainfield_kind = 'dipole', FAC_integration_parameters = {'steps':np.logspace(np.log10(RI), np.log10(7 * RE), 11)}, 
-                                        ignore_PFAC = False, connect_hemispheres = True, latitude_boundary = 50)
-=======
-i2d = pynamit.I2D(i2d_sha, i2d_csp, RI, mainfield_kind = 'dipole', FAC_integration_parameters = rk, 
-                                        ignore_PFAC = False, connect_hemispheres = True, latitude_boundary = latitude_boundary)
->>>>>>> 9edb636c
+i2d = pynamit.I2D(i2d_sh, i2d_csp, RI, mainfield_kind = 'dipole', FAC_integration_parameters = rk, 
+                                       ignore_PFAC = False, connect_hemispheres = True, latitude_boundary = latitude_boundary)
 
 ## SET UP PLOTTING GRID
 lat, lon = np.linspace(-89.9, 89.9, Ncs * 2), np.linspace(-180, 180, Ncs * 4)
