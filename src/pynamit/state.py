import numpy as np
import scipy.sparse as spr
from pynamit.grid import grid
from pynamit.constants import mu0, RE
from pynamit.basis_evaluator import BasisEvaluator
from pynamit.cubedsphere.cubedsphere import csp

DEBUG_constraint_scale = 1e-10 # to be deleted
DEBUG_jpar_scale = 1#1e15

class state(object):
    """ State of the ionosphere.

    """

    def __init__(self, sh, mainfield, num_grid, RI, ignore_PFAC, FAC_integration_parameters, connect_hemispheres, latitude_boundary):
        """ Initialize the state of the ionosphere.
    
        """

        self.sh = sh
        self.mainfield = mainfield
        self.num_grid = num_grid
        self.FAC_integration_parameters = FAC_integration_parameters

        self.RI = RI
        self.ignore_PFAC = ignore_PFAC

        self.connect_hemispheres = connect_hemispheres
        self.latitude_boundary = latitude_boundary

        # initialize the basis evaluator
        self.sh_evaluator = BasisEvaluator(sh, num_grid)

        # initialize neutral wind
        self.u_theta = None
        self.u_phi = None 

        # get magnetic field unit vectors at CS grid:
        self.B = np.vstack(self.mainfield.get_B(self.RI, self.num_grid.theta, self.num_grid.lon))
        self.br, self.btheta, self.bphi = self.B / np.linalg.norm(self.B, axis = 0)
        self.sinI = -self.br / np.sqrt(self.btheta**2 + self.bphi**2 + self.br**2) # sin(inclination)
        # construct the elements in the matrix in the electric field equation
        self.b00 = self.bphi**2 + self.br**2
        self.b01 = -self.btheta * self.bphi
        self.b10 = -self.btheta * self.bphi
        self.b11 = self.btheta**2 + self.br**2

        # Pre-calculate the matrix that maps from shc_TB to the boundary magnetic field (Bh+)
        if self.mainfield.kind == 'radial' or self.ignore_PFAC: # no Poloidal field so get matrix of zeros
            self.shc_TB_to_shc_PFAC = np.zeros((self.sh.Nshc, self.sh.Nshc))
        else: # Use the method by Engels and Olsen 1998, Eq. 13 to account for poloidal part of magnetic field for FACs
            self.shc_TB_to_shc_PFAC = self._get_PFAC_matrix(num_grid, self.sh_evaluator)

        self.GTBrxdB = self.get_GTrxdB(num_grid, self.sh_evaluator) # matrices that map sch_TB to r x deltaB
        self.GVBrxdB = self.get_GVrxdB(num_grid, self.sh_evaluator) # matrices that map sch_VB to r x deltaB

        if connect_hemispheres:
            if ignore_PFAC:
                raise ValueError('Hemispheres can not be connected when ignore_PFAC is True')
            if self.mainfield.kind == 'radial':
                raise ValueError('Hemispheres can not be connected with radial magnetic field')

            # identify the low latitude points
            if self.mainfield.kind == 'dipole':
                ll_mask = np.abs(self.num_grid.lat) < self.latitude_boundary
            elif self.mainfield.kind == 'igrf':
                mlat, mlon = self.mainfield.apx.geo2apex(self.num_grid.lat, self.num_grid.lon, (self.num_grid.RI - RE)*1e-3)
                ll_mask = np.abs(mlat) < self.latitude_boundary
            else:
                print('this should not happen')

            # calculate constraint matrices for low latitude points
            self.ll_grid = grid(RI, 90 - self.num_grid.theta[ll_mask], self.num_grid.lon[ll_mask])
            ll_sh_evaluator = BasisEvaluator(sh, self.ll_grid)
            self.c_u_theta, self.c_u_phi, self.A5_eP, self.A5_eH = self._get_A5_and_c(self.ll_grid)
            self.GTBrxdB_ll = self.get_GTrxdB(self.ll_grid, ll_sh_evaluator)
            self.GVBrxdB_ll = self.get_GVrxdB(self.ll_grid, ll_sh_evaluator)
            self.A_eP_T, self.A_eH_T = self.A5_eP.dot(self.GTBrxdB_ll) / mu0, self.A5_eH.dot(self.GTBrxdB_ll) / mu0
            self.A_eP_V, self.A_eH_V = self.A5_eP.dot(self.GVBrxdB_ll) / mu0, self.A5_eH.dot(self.GVBrxdB_ll) / mu0

            # ... and for their conjugate points:
            self.ll_theta_conj, self.ll_phi_conj = self.mainfield.conjugate_coordinates(self.ll_grid.RI, self.ll_grid.theta, self.ll_grid.lon)
            self.ll_grid_conj = grid(RI, 90 - self.ll_theta_conj, self.ll_phi_conj)
            ll_conj_sh_evaluator = BasisEvaluator(sh, self.ll_grid_conj)
            self.c_u_theta_conj, self.c_u_phi_conj, self.A5_eP_conj, self.A5_eH_conj = self._get_A5_and_c(self.ll_grid_conj)
            self.GTBrxdB_ll_conj = self.get_GTrxdB(self.ll_grid_conj, ll_conj_sh_evaluator)
            self.GVBrxdB_ll_conj = self.get_GVrxdB(self.ll_grid_conj, ll_conj_sh_evaluator)
            self.A_eP_conj_T, self.A_eH_conj_T = self.A5_eP_conj.dot(self.GTBrxdB_ll_conj) / mu0, self.A5_eH_conj.dot(self.GTBrxdB_ll_conj) / mu0
            self.A_eP_conj_V, self.A_eH_conj_V = self.A5_eP_conj.dot(self.GVBrxdB_ll_conj) / mu0, self.A5_eH_conj.dot(self.GVBrxdB_ll_conj) / mu0


            # calculate sin(inclination)
            self.ll_sinI      = self.mainfield.get_sinI(self.ll_grid.RI     , self.ll_grid.theta     , self.ll_grid.lon     ).reshape((-1 ,1))
            self.ll_sinI_conj = self.mainfield.get_sinI(self.ll_grid_conj.RI, self.ll_grid_conj.theta, self.ll_grid_conj.lon).reshape((-1 ,1))

            # constraint matrix: FAC out of one hemisphere = FAC into the other
            self.G_par_ll        = 1/self.RI * ll_sh_evaluator.G      / mu0 * self.sh.n * (self.sh.n + 1) / self.ll_sinI
            self.G_par_ll_conj   = 1/self.RI * ll_conj_sh_evaluator.G / mu0 * self.sh.n * (self.sh.n + 1) / self.ll_sinI_conj
            self.constraint_Gpar = (self.G_par_ll - self.G_par_ll_conj) * DEBUG_jpar_scale

 
            # TODO: Should check for singularities - where field is horizontal - and probably just eliminate such points
            #       from the constraint calculation
            # TODO: We need a matrix for interpolation from the cubed sphere grid to the conjugate points. 
            #       This is needed to get values for conductance (and neutral wind u once that is included)
            #       The interpolation matrix should be calculated here on initiation since the grid is fixed

        # Initialize neutral wind and conductances
        self.set_u(np.zeros(self.num_grid.size), np.zeros((self.num_grid.size)), update = False)
        self.set_conductance(np.zeros(self.num_grid.size), np.zeros((self.num_grid.size)), update = True)

        # Initialize the spherical harmonic coefficients
        self.set_shc(VB = np.zeros(sh.Nshc))
        self.set_shc(TB = np.zeros(sh.Nshc))

    def _get_PFAC_matrix(self, _grid, _sh_evaluator):
        """ """
        # initialize matrix that will map from self.TJr to coefficients for poloidal field:

        r_k_steps = self.FAC_integration_parameters['steps']
        Delta_k = np.diff(r_k_steps)
        r_k = np.array(r_k_steps[:-1] + 0.5 * Delta_k)

        jh_to_shc = -_sh_evaluator.vector_to_shc_df * self.RI * mu0 # matrix to do SHA in Eq (7) in Engels and Olsen (inc. scaling)

        shc_TB_to_shc_PFAC = np.zeros((self.sh.Nshc, self.sh.Nshc))
        for i in range(r_k.size): # TODO: it would be useful to use Dask for this loop to speed things up a little
            print(f'Calculating matrix for poloidal field of FACs. Progress: {i+1}/{r_k.size}', end = '\r' if i < (r_k.size - 1) else '\n')
            # map coordinates from r_k[i] to RI:
            theta_mapped, phi_mapped = self.mainfield.map_coords(_grid.RI, r_k[i], _grid.theta, _grid.lon)
            mapped_grid = grid(self.RI, 90 - theta_mapped, phi_mapped)
            mapped_sh_evaluator = BasisEvaluator(self.sh, mapped_grid)

            # Calculate magnetic field at grid points at r_k[i]:
            B_rk  = np.vstack(self.mainfield.get_B(r_k[i], _grid.theta, _grid.lon))
            B0_rk = np.linalg.norm(B_rk, axis = 0) # magnetic field magnitude
            b_rk = B_rk / B0_rk # unit vectors

            # Calculate magnetic field at the points in the ionosphere to which the grid maps:
            B_RI  = np.vstack(self.mainfield.get_B(mapped_grid.RI, mapped_grid.theta, mapped_grid.lon))
            B0_RI = np.linalg.norm(B_RI, axis = 0) # magnetic field magnitude
            sinI_RI = -B_RI[0] / B0_RI

            # Calculate matrix that gives FAC from toroidal coefficients
            G_k = -mapped_sh_evaluator.G * self.sh.n * (self.sh.n + 1) / self.RI / mu0 / sinI_RI.reshape((-1, 1)) # TODO: Handle singularity at equator (may be fine)

            # matrix that scales the FAC at RI to r_k and extracts the horizontal components:
            ratio = (B0_rk / B0_RI).reshape((1, -1))
            S_k = np.vstack((np.diag(b_rk[1]), np.diag(b_rk[2]))) * ratio

            # matrix that scales the terms by (R/r_k)**(n-1):
            A_k = np.diag((self.RI / r_k[i])**(self.sh.n - 1))

            # put it all together (crazy)
            shc_TB_to_shc_PFAC += Delta_k[i] * A_k.dot(jh_to_shc.dot(S_k.dot(G_k)))

        # return the matrix scaled by the term in front of the integral
        return(np.diag((self.sh.n + 1) / (2 * self.sh.n + 1)).dot(shc_TB_to_shc_PFAC) / self.RI)


    def _get_A5_and_c(self, _grid):
        """ Calculte A5 and c 
            

        """

        R, theta, phi = _grid.RI, _grid.theta, _grid.lon
        B = np.vstack(self.mainfield.get_B(R, theta, phi))
        B0 = np.linalg.norm(B, axis = 0)
        br, bt, bp = B / B0
        Br = B[0]
        d1, d2, _, _, _, _ = self.mainfield.basevectors(R, theta, phi)
        d1p, d1n, d1r = d1 # e, n, u components
        d2p, d2n, d2r = d2
        d1t, d2t = -d1n, -d2n # north -> theta component

        # The following lines of code are copied from output from sympy_matrix_algebra.py

        # constant that is to be multiplied by u in theta direction:
        c_ut_theta = Br*(bp*(bp*d1t - bt*d1p) + br*(br*d1t - bt*d1r))/(B0*br)
        c_ut_phi   = Br*(bp*(bp*d2t - bt*d2p) + br*(br*d2t - bt*d2r))/(B0*br)
        c_ut = np.hstack((c_ut_theta, c_ut_phi)).reshape((-1, 1)) # stack and convert to column vector

        # constant that is to be multiplied by u in phi direction:
        c_up_theta = -Br*(br*(bp*d1r - br*d1p) + bt*(bp*d1t - bt*d1p))/(B0*br)
        c_up_phi   = -Br*(br*(bp*d2r - br*d2p) + bt*(bp*d2t - bt*d2p))/(B0*br)
        c_up = np.hstack((c_up_theta, c_up_phi)).reshape((-1, 1)) # stack and convert to column vector


        # A5eP matrix
        a5eP00 = spr.diags((bp**3*d1r - bp**2*br*d1p + bp*br**2*d1r + bp*bt**2*d1r - br**3*d1p - br*bt**2*d1p)/B0)
        a5eP01 = spr.diags((bp**2*br*d1t - bp**2*bt*d1r + br**3*d1t - br**2*bt*d1r + br*bt**2*d1t - bt**3*d1r)/B0)
        a5eP10 = spr.diags((bp**3*d2r - bp**2*br*d2p + bp*br**2*d2r + bp*bt**2*d2r - br**3*d2p - br*bt**2*d2p)/B0)
        a5eP11 = spr.diags((bp**2*br*d2t - bp**2*bt*d2r + br**3*d2t - br**2*bt*d2r + br*bt**2*d2t - bt**3*d2r)/B0)
        a5eP = spr.vstack((spr.hstack((a5eP00, a5eP01)), spr.hstack((a5eP10, a5eP11)))).tocsr()

        # A5eH matrix
        a5eH00 = spr.diags((-bp**2*d1t + bp*bt*d1p - br**2*d1t + br*bt*d1r)/B0)
        a5eH01 = spr.diags((bp*br*d1r + bp*bt*d1t - br**2*d1p - bt**2*d1p)/B0)
        a5eH10 = spr.diags((-bp**2*d2t + bp*bt*d2p - br**2*d2t + br*bt*d2r)/B0)
        a5eH11 = spr.diags((bp*br*d2r + bp*bt*d2t - br**2*d2p - bt**2*d2p)/B0)
        a5eH = spr.vstack((spr.hstack((a5eH00, a5eH01)), spr.hstack((a5eH10, a5eH11)))).tocsr()

        return(c_ut, c_up, a5eP, a5eH)


    def update_constraints(self):
        """ update the constraint arrays c and A - should be called when changing u and eta """
        self.cu =  (self.u_phi_ll_conj * self.c_u_phi_conj + self.u_theta_ll_conj * self.c_u_theta_conj) \
                  -(self.u_phi_ll * self.c_u_phi + self.u_theta_ll * self.c_u_theta)
        self.cu = self.cu.flatten()
        self.AT  =  (self.etaP_ll * self.A_eP_T + self.etaH_ll * self.A_eH_T) \
                   -(self.etaP_ll_conj * self.A_eP_conj_T + self.etaH_ll_conj * self.A_eH_conj_T)
        self.AV  =  (self.etaP_ll * self.A_eP_V + self.etaH_ll * self.A_eH_V) \
                   -(self.etaP_ll_conj * self.A_eP_conj_V + self.etaH_ll_conj * self.A_eH_conj_V)
        self.AV = -self.AV




    def get_GTrxdB(self, _grid, _sh_evaluator):
        """ Calculate matrix that maps the coefficients shc_TB to delta B across ionosphere """
        GrxgradT = -_sh_evaluator.Gdf * _grid.RI # matrix that gets -r x grad(T)
        GPFAC    = -_sh_evaluator.Gcf                      # matrix that calculates potential magnetic field of external source
        Gshield  = -(_sh_evaluator.Gcf / (self.sh.n + 1)) # matrix that calculates potential magnetic field of shielding current

        GTB = GrxgradT + (GPFAC + Gshield).dot(self.shc_TB_to_shc_PFAC)
        GTBth, GTBph = np.split(GTB, 2, axis = 0)
        GTrxdB = np.vstack((-GTBph, GTBth))
        return(GTrxdB)


    def get_GVrxdB(self, _grid, _sh_evaluator):
        """ Calculate matrix that maps the coefficients shc_VB to delta B across ionosphere """
        n = _sh_evaluator.basis.n
        GVdB = _sh_evaluator.Gcf * (n / (n + 1) + 1) * _grid.RI
        GVBth, GVBph = np.split(GVdB, 2, axis = 0)
        GVrxdB = np.vstack((-GVBph, GVBth))

        return(GVrxdB)
    

    def set_shc(self, **kwargs):
        """ Set spherical harmonic coefficients.

        Specify a set of spherical harmonic coefficients and update the
        rest so that they are consistent. 

        This function accepts one (and only one) set of spherical harmonic
        coefficients. Valid values for kwargs (only one):

        - 'VB' : Coefficients for magnetic field scalar ``V``.
        - 'TB' : Coefficients for surface current scalar ``T``.
        - 'VJ' : Coefficients for magnetic field scalar ``V``.
        - 'TJ' : Coefficients for surface current scalar ``T``.
        - 'Br' : Coefficients for magnetic field ``Br`` (at ``r = RI``).
        - 'TJr': Coefficients for radial current scalar.

        """

        valid_kws = ['VB', 'TB', 'VJ', 'TJ', 'Br', 'TJr']

        if len(kwargs) != 1:
            raise Exception('Expected one and only one keyword argument, you provided {}'.format(len(kwargs)))
        key = list(kwargs.keys())[0]
        if key not in valid_kws:
            raise Exception('Invalid keyword. See documentation')

        if key == 'VB':
            self.shc_VB = kwargs['VB']
            self.shc_VJ = self.RI / mu0 * (2 * self.sh.n + 1) / (self.sh.n + 1) * self.shc_VB
            self.shc_Br = 1 / self.sh.n * self.shc_VB
        elif key == 'TB':
            self.shc_TB = kwargs['TB']
            self.shc_TJ = -self.RI / mu0 * self.shc_TB
            self.shc_TJr = -self.sh.n * (self.sh.n + 1) / self.RI**2 * self.shc_TJ 
            self.shc_PFAC = self.shc_TB_to_shc_PFAC.dot(self.shc_TB) 
        elif key == 'VJ':
            self.shc_VJ = kwargs['VJ']
            self.shc_VB = mu0 / self.RI * (self.sh.n + 1) / (2 * self.sh.n + 1) * self.shc_VJ
            self.shc_Br = 1 / self.sh.n * self.shc_VB
        elif key == 'TJ':
            self.shc_TJ = kwargs['TJ']
            self.shc_TB = -mu0 / self.RI * self.shc_TJ
            self.shc_TJr = -self.sh.n * (self.sh.n + 1) / self.RI**2 * self.shc_TJ 
            self.shc_PFAC = self.shc_TB_to_shc_PFAC.dot(self.shc_TB) 
        elif key == 'Br':
            self.shc_Br = kwargs['Br']
            self.shc_VB = self.shc_Br / self.sh.n
            self.shc_VJ = -self.RI / mu0 * (2 * self.sh.n + 1) / (self.sh.n + 1) * self.shc_VB
        elif key == 'TJr':
            self.shc_TJr = kwargs['TJr']
            self.shc_TJ = -1 /(self.sh.n * (self.sh.n + 1)) * self.shc_TJr * self.RI**2
            self.shc_TB = -mu0 / self.RI * self.shc_TJ
            self.shc_PFAC = self.shc_TB_to_shc_PFAC.dot(self.shc_TB) 
            print('check the factor RI**2!')
        else:
            raise Exception('This should not happen')


    def set_initial_condition(self):
        """ Set initial conditions.

        If this is not called, initial conditions should be zero.

        """

        print('not implemented. inital conditions will be zero')


    def set_FAC(self, FAC):
        """
        Specify field-aligned current at ``self.num_grid.theta``,
        ``self.num_grid.lon``.

            Parameters
            ----------
            FAC: array
                The field-aligned current, in A/m^2, at
                ``self.num_grid.theta`` and ``self.num_grid.lon``, at
                ``RI``. The values in the array have to match the
                corresponding coordinates.

        """

        # Extract the radial component of the FAC:
        self.jr = -FAC * self.sinI 
        # Get the corresponding spherical harmonic coefficients
        TJr = np.linalg.lstsq(self.sh_evaluator.GTG, self.sh_evaluator.from_grid(self.jr), rcond = 1e-3)[0]
        # Propagate to the other coefficients (TB, TJ, PFAC):
        self.set_shc(TJr = TJr)

        if self.connect_hemispheres:

            # mask the jr so that it only applies poleward of self.latitude_boundary
            hl_mask = np.abs(self.num_grid.lat) > self.latitude_boundary
            self.hl_grid = grid(self.RI, 90 - self.num_grid.theta[hl_mask], self.num_grid.lon[hl_mask])
            hl_sh_evaluator = BasisEvaluator(self.sh, self.hl_grid)

            B = np.vstack(self.mainfield.get_B(self.RI, self.hl_grid.theta, self.hl_grid.lon))
            br, btheta, bphi = B / np.linalg.norm(B, axis = 0)
            #hl_sinI = -br / np.sqrt(btheta**2 + bphi**2 + br**2) # sin(inclination)

            self.Gjr = hl_sh_evaluator.G / mu0 * self.sh.n * (self.sh.n + 1) / self.RI
            self.jr = self.jr[hl_mask]

            # combine matrices:
            self.G_shc_TB = np.vstack((self.Gjr, self.constraint_Gpar, self.AT * DEBUG_constraint_scale ))
            #print('inverting')

            self.Gpinv = np.linalg.pinv(self.G_shc_TB, rcond = 1e-3)
            print('rcond!')

            c = (self.cu.flatten() + self.AV.dot(self.shc_VB))
            
            self.ccc = c
            d = np.hstack((self.jr.flatten(), np.zeros(self.constraint_Gpar.shape[0]), c.flatten() * DEBUG_constraint_scale ))
            self.set_shc(TB = self.Gpinv.dot(d))
            self.ggg = self.G_shc_TB

            #print('connect_hemispheres is not fully implemented')

        print('Note: Check if rcond is really needed. It should not be necessary if the FAC is given sufficiently densely')
        print('Note to self: Remember to write a function that compares the AMPS SH coefficient to the ones derived here')


    def set_u(self, u_theta, u_phi, update = True):
        """ set neutral wind theta and phi components 
            For now, they *have* to be given on grid
        """
        self.u_theta = u_theta
        self.u_phi = u_phi

        self.uxB_theta =  self.u_phi   * self.B[0] 
        self.uxB_phi   = -self.u_theta * self.B[0] 

        if self.connect_hemispheres:
            # find wind field at low lat grid points
            u_ll = csp.interpolate_vector_components(u_phi, -u_theta, np.ones_like(u_phi), self.num_grid.theta, self.num_grid.lon, self.ll_grid.theta, self.ll_grid.lon)
            u_ll = np.tile(u_ll, (1, 2)) # duplicate 
            self.u_theta_ll, self.u_phi_ll = -u_ll[1].reshape((-1, 1)), u_ll[0].reshape((-1, 1))

            # find wind field at conjugate grid points
            u_ll_conj = csp.interpolate_vector_components(u_phi, -u_theta, np.ones_like(u_phi), self.num_grid.theta, self.num_grid.lon, self.ll_grid_conj.theta, self.ll_grid_conj.lon)
            u_ll_conj = np.tile(u_ll_conj, (1, 2)) # duplicate 
            self.u_theta_ll_conj, self.u_phi_ll_conj = -u_ll_conj[1].reshape((-1, 1)), u_ll_conj[0].reshape((-1, 1))

            if update:
                self.update_constraints()


    def set_conductance(self, Hall, Pedersen, update = True):
        """
        Specify Hall and Pedersen conductance at
        ``self.num_grid.theta``, ``self.num_grid.lon``.

        """

        if Hall.size != Pedersen.size != self.num_grid.theta.size:
            raise Exception('Conductances must match phi and theta')

        self.SH = Hall
        self.SP = Pedersen
        self.etaP = Pedersen / (Hall**2 + Pedersen**2)
        self.etaH = Hall     / (Hall**2 + Pedersen**2)

        if self.connect_hemispheres:
            # TODO: 1) csp structure is strange. 2) This is inefficient when eta is updated often
            # find resistances at low lat grid points
            self.etaP_ll      = np.tile(csp.interpolate_scalar(self.etaP, self.num_grid.theta, self.num_grid.lon, self.ll_grid.theta, self.ll_grid.lon), 2).reshape((-1, 1))
            self.etaH_ll      = np.tile(csp.interpolate_scalar(self.etaH, self.num_grid.theta, self.num_grid.lon, self.ll_grid.theta, self.ll_grid.lon), 2).reshape((-1, 1))

            # find resistances at conjugate grid points
            self.etaP_ll_conj = np.tile(csp.interpolate_scalar(self.etaP, self.num_grid.theta, self.num_grid.lon, self.ll_grid_conj.theta, self.ll_grid_conj.lon), 2).reshape((-1, 1))
            self.etaH_ll_conj = np.tile(csp.interpolate_scalar(self.etaH, self.num_grid.theta, self.num_grid.lon, self.ll_grid_conj.theta, self.ll_grid_conj.lon), 2).reshape((-1, 1))

            if update:
                self.update_constraints()            


    def update_shc_EW(self):
        """ Update the coefficients for the induction electric field.

        """

        self.shc_EW = self.sh_evaluator.from_grid(np.hstack(self.get_E(self.sh_evaluator)), component='df')


    def update_shc_Phi(self):
        """ Update the coefficients for the electric potential.

        """

        self.shc_Phi = self.sh_evaluator.from_grid(np.hstack(self.get_E(self.sh_evaluator)), component='cf')


    def evolve_Br(self, dt):
        """ Evolve ``Br`` in time.

        """

        #Eth, Eph = self.get_E(self.num_grid)
        #u1, u2, u3 = self.equations.sph_to_contravariant_cs(np.zeros_like(Eph), Eth, Eph)
        #curlEr = self.equations.curlr(u1, u2) 
        #Br = -self.GBr.dot(self.shc_VB) - dt * curlEr

        #self.set_shc(Br = self.GTG_inv.dot(self.sh_evaluator.from_grid(-Br)))

        #GTE = self.Gcf.T.dot(np.hstack( self.get_E(self.num_grid)) )
        #self.shc_EW = self.GTGcf_inv.dot(GTE) # find coefficients for divergence-free / inductive E

        if self.connect_hemispheres:
            c = (self.cu + self.AV.dot(self.shc_VB))
            d = np.hstack((self.jr.flatten(), np.zeros(self.constraint_Gpar.shape[0]), c.flatten() * DEBUG_constraint_scale))
            self.set_shc(TB = self.Gpinv.dot(d))

        self.update_shc_EW()
        new_shc_Br = self.shc_Br + self.sh.n * (self.sh.n + 1) * self.shc_EW * dt / self.RI**2
        self.set_shc(Br = new_shc_Br)


    def get_Br(self, _sh_evaluator, deg = False):
        """ Calculate ``Br``.

        """

        return(_sh_evaluator.to_grid(self.shc_Br))


    def get_JS(self, _sh_evaluator, deg = False):
        """ Calculate ionospheric sheet current.

        """
        Js_V, Je_V = np.split(self.GVBrxdB.dot(self.shc_VB) / mu0, 2, axis = 0)
        Js_T, Je_T = np.split(self.GTBrxdB.dot(self.shc_TB) / mu0, 2, axis = 0)

        Jth, Jph = Js_V + Js_T, Je_V + Je_T


        return(Jth, Jph)


    def get_Jr(self, _sh_evaluator, deg = False):
        """ Calculate radial current.

        """

<<<<<<< HEAD
        print('this must be fixed so that I can evaluate anywere')
        return _sh_evaluator.to_grid(self.shc_TJr)
=======
        return grid.G.dot(self.shc_TJr)
>>>>>>> 9d78bc8e


    def get_equivalent_current_function(self, grid, deg = False):
        """ Calculate equivalent current function.

        """
        print('not implemented')


    def get_Phi(self, _sh_evaluator, deg = False):
        """ Calculate Phi.

        """

<<<<<<< HEAD
        print('this must be fixed so that Phi can be evaluated anywere')
        return _sh_evaluator.to_grid(self.shc_Phi) * 1e-3
=======
        return grid.G.dot(self.shc_Phi)
>>>>>>> 9d78bc8e


    def get_W(self, _sh_evaluator, deg = False):
        """ Calculate the induction electric field scalar.

        """

<<<<<<< HEAD
        print('this must be fixed so that W can be evaluated anywere')
        return _sh_evaluator.to_grid(self.shc_EW) * 1e-3
=======
        return grid.G.dot(self.shc_EW)
>>>>>>> 9d78bc8e


    def get_E(self, _sh_evaluator, deg = False):
        """ Calculate electric field.

        """
        if self.u_theta is not None:
            Eth = -self.uxB_theta
            Eph = -self.uxB_phi
        else:
            Eth = 0
            Eph = 0

        Jth, Jph = self.get_JS(_sh_evaluator, deg = deg)

        Eth = Eth + self.etaP * (self.b00 * Jth + self.b01 * Jph) + self.etaH * ( self.br * Jph)
        Eph = Eph + self.etaP * (self.b10 * Jth + self.b11 * Jph) + self.etaH * (-self.br * Jth)

        return(Eth, Eph)
<|MERGE_RESOLUTION|>--- conflicted
+++ resolved
@@ -486,12 +486,7 @@
 
         """
 
-<<<<<<< HEAD
-        print('this must be fixed so that I can evaluate anywere')
         return _sh_evaluator.to_grid(self.shc_TJr)
-=======
-        return grid.G.dot(self.shc_TJr)
->>>>>>> 9d78bc8e
 
 
     def get_equivalent_current_function(self, grid, deg = False):
@@ -506,12 +501,7 @@
 
         """
 
-<<<<<<< HEAD
-        print('this must be fixed so that Phi can be evaluated anywere')
-        return _sh_evaluator.to_grid(self.shc_Phi) * 1e-3
-=======
-        return grid.G.dot(self.shc_Phi)
->>>>>>> 9d78bc8e
+        return _sh_evaluator.to_grid(self.shc_Phi)
 
 
     def get_W(self, _sh_evaluator, deg = False):
@@ -519,12 +509,7 @@
 
         """
 
-<<<<<<< HEAD
-        print('this must be fixed so that W can be evaluated anywere')
-        return _sh_evaluator.to_grid(self.shc_EW) * 1e-3
-=======
-        return grid.G.dot(self.shc_EW)
->>>>>>> 9d78bc8e
+        return _sh_evaluator.to_grid(self.shc_EW)
 
 
     def get_E(self, _sh_evaluator, deg = False):
