--- conflicted
+++ resolved
@@ -25,14 +25,8 @@
 """
 
 
-<<<<<<< HEAD
 import cupy as np
-import spherical, diffutils, arrayutils
-from cupyx.scipy import sparse
-=======
-import numpy as np
 import diffutils, arrayutils
->>>>>>> 77a9c32a
 import os
 from scipy.special import binom
 from cupyx.scipy.sparse import coo_matrix
