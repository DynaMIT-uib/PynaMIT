--- conflicted
+++ resolved
@@ -18,15 +18,11 @@
 class I2D(object):
     """ 2D ionosphere """
 
-<<<<<<< HEAD
-    def __init__(self, Nmax, Mmax, Ncs = 20, RI = np.array(RE + 110.e3), B0 = 'dipole', B0_parameters = {'epoch':2020}):
-=======
     def __init__(self, Nmax, Mmax, Ncs = 20, 
-                       RI = RE + 110.e3, B0 = 'dipole', 
+                       RI = np.array(RE + 110.e3), B0 = 'dipole', 
                        B0_parameters = {'epoch':2020}, 
                        FAC_integration_parameters = {'steps':np.logspace(np.log10(RE + 110.e3), np.log10(4 * RE), 11)},
                        ignore_PNAF = False):
->>>>>>> 253882db
         """
 
         Parameters
@@ -106,7 +102,7 @@
         self.vector_to_shc_df = self.GTGdf_inv.dot(self.Gdf.T)
 
         # Report condition number for GTG
-        self.cond_GTG = np_nocu.linalg.cond(np.asnumpy(self.GTG))
+        self.cond_GTG = np.linalg.cond(self.GTG)
         print('The condition number for the surface SH matrix is {:.1f}'.format(self.cond_GTG))
 
         # Pre-calculate the matrix that maps from TJr_shc to coefficients for the poloidal magnetic field of FACs
