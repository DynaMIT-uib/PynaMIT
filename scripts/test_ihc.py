--- conflicted
+++ resolved
@@ -64,12 +64,8 @@
 ## SET UP PLOTTING GRID
 lat, lon = np.linspace(-89.9, 89.9, Ncs * 2), np.linspace(-180, 180, Ncs * 4)
 lat, lon = np.meshgrid(lat, lon)
-<<<<<<< HEAD
 plt_grid = pynamit.grid.grid(RI, lat, lon)
 plt_sh_evaluator = pynamit.basis_evaluator.BasisEvaluator(i2d_sh, plt_grid)
-=======
-plt_grid = pynamit.grid.grid(RI, lat, lon, sha = i2d_sha)
->>>>>>> 551e4f03
 
 ## CONDUCTANCE AND FAC INPUT:
 hall, pedersen = conductance.hardy_EUV(i2d.state.grid.lon, i2d.state.grid.lat, Kp, date, starlight = 1, dipole = True)
