--- conflicted
+++ resolved
@@ -83,19 +83,6 @@
 
 STEP = 2 # number of seconds between each conductance update
 
-<<<<<<< HEAD
-for t in np.arange(STEP, 480, STEP):
-    i2d.evolve_to_time(t)
-
-    new_date = date + datetime.timedelta(seconds = int(t))
-    if (t <= 240) & (t > STEP/2):
-        sza = conductance.sunlight.sza(csp_grid.lat, csp_grid.lon, new_date, degrees=True)
-        hall_EUV, pedersen_EUV = conductance.EUV_conductance(sza)
-        hall_EUV, pedersen_EUV = np.sqrt(hall_EUV**2 + 1), np.sqrt(pedersen_EUV**2 + 1) # add starlight
-        i2d.set_conductance(hall_EUV, pedersen_EUV, csp_grid.theta, csp_grid.phi)
-        print('updated conductance at t = ', i2d.latest_time, flush = True)
-    elif t > 240:
-=======
 for t in np.arange(STEP, 600, STEP):
     #print('updating conductance')
     new_date = date + datetime.timedelta(seconds = t)
@@ -107,49 +94,35 @@
     elif (t > 120) & (t <= 180):
         Kp = 2
         hall_aurora, pedersen_aurora = conductance.hardy_EUV(csp_grid.lon, csp_grid.lat, Kp, new_date, starlight = 1, dipole = False)
-        i2d.set_conductance(hall_aurora, pedersen_aurora, csp_grid)
+        i2d.set_conductance(hall_aurora, pedersen_aurora, csp_grid.theta, csp_grid.phi)
         print('updated conductance (with aurora) at t =', i2d.latest_time, flush = True)
     elif (t > 180) & (t <= 240):
         Kp = 3
         hall_aurora, pedersen_aurora = conductance.hardy_EUV(csp_grid.lon, csp_grid.lat, Kp, new_date, starlight = 1, dipole = False)
-        i2d.set_conductance(hall_aurora, pedersen_aurora, csp_grid)
+        i2d.set_conductance(hall_aurora, pedersen_aurora, csp_grid.theta, csp_grid.phi)
         print('updated conductance (with aurora) at t =', i2d.latest_time, flush = True)
     elif (t > 240) & (t <= 360):
         Kp = 4
         hall_aurora, pedersen_aurora = conductance.hardy_EUV(csp_grid.lon, csp_grid.lat, Kp, new_date, starlight = 1, dipole = False)
-        i2d.set_conductance(hall_aurora, pedersen_aurora, csp_grid)
+        i2d.set_conductance(hall_aurora, pedersen_aurora, csp_grid.theta, csp_grid.phi)
         print('updated conductance (with aurora) at t =', i2d.latest_time, flush = True)
     elif (t > 360) & (t <= 420):
         Kp = 5
         hall_aurora, pedersen_aurora = conductance.hardy_EUV(csp_grid.lon, csp_grid.lat, Kp, new_date, starlight = 1, dipole = False)
-        i2d.set_conductance(hall_aurora, pedersen_aurora, csp_grid)
+        i2d.set_conductance(hall_aurora, pedersen_aurora, csp_grid.theta, csp_grid.phi)
         print('updated conductance (with aurora) at t =', i2d.latest_time, flush = True)
     elif (t > 420) & (t <= 480):
         Kp = 6
         hall_aurora, pedersen_aurora = conductance.hardy_EUV(csp_grid.lon, csp_grid.lat, Kp, new_date, starlight = 1, dipole = False)
-        i2d.set_conductance(hall_aurora, pedersen_aurora, csp_grid)
+        i2d.set_conductance(hall_aurora, pedersen_aurora, csp_grid.theta, csp_grid.phi)
         print('updated conductance (with aurora) at t =', i2d.latest_time, flush = True)
     elif (t > 480) & (t <= 540):
         Kp = 5
         hall_aurora, pedersen_aurora = conductance.hardy_EUV(csp_grid.lon, csp_grid.lat, Kp, new_date, starlight = 1, dipole = False)
-        i2d.set_conductance(hall_aurora, pedersen_aurora, csp_grid)
+        i2d.set_conductance(hall_aurora, pedersen_aurora, csp_grid.theta, csp_grid.phi)
         print('updated conductance (with aurora) at t =', i2d.latest_time, flush = True)
     elif (t > 540) & (t <= 600):
         Kp = 3
->>>>>>> 4624433f
         hall_aurora, pedersen_aurora = conductance.hardy_EUV(csp_grid.lon, csp_grid.lat, Kp, new_date, starlight = 1, dipole = False)
         i2d.set_conductance(hall_aurora, pedersen_aurora, csp_grid.theta, csp_grid.phi)
         print('updated conductance (with aurora) at t =', i2d.latest_time, flush = True)
-<<<<<<< HEAD
-
-
-
-
-
-#print('increasing conductance')
-#hall, pedersen = conductance.hardy_EUV(csp_grid.lon, csp_grid.lat, Kp, date, F107 = 300, starlight = 1, dipole = False)
-#i2d.set_conductance(hall, pedersen, csp_grid.theta, csp_grid.phi)
-#
-#i2d.evolve_to_time(360)
-=======
->>>>>>> 4624433f
