--- conflicted
+++ resolved
@@ -26,29 +26,16 @@
     selecting data for the simulation.
     """
 
-<<<<<<< HEAD
-    def __init__(self, interpolation_bases, cs_basis, storage_bases, vars, vector_storage):
-=======
     def __init__(self, cs_basis, storage_bases, vars):
->>>>>>> e1adc572
         """Initialize the Timeseries class.
 
         Parameters
         ----------
-<<<<<<< HEAD
-        interpolation_bases : dict
-            Dictionary of basis objects.
-=======
->>>>>>> e1adc572
         state_grid : Grid
             Grid object representing the state grid.
         cs_basis : object
             Object representing the coordinate system basis.
         """
-<<<<<<< HEAD
-        self.interpolation_bases = interpolation_bases
-=======
->>>>>>> e1adc572
         self.cs_basis = cs_basis
         self.storage_bases = storage_bases
 
@@ -211,11 +198,7 @@
             )
         ):
             self.input_basis_evaluators[key] = BasisEvaluator(
-<<<<<<< HEAD
-                self.interpolation_bases[key],
-=======
                 interpolation_basis,
->>>>>>> e1adc572
                 input_grid,
                 weights=weights,
                 reg_lambda=reg_lambda,
@@ -226,11 +209,7 @@
             interpolated_data = {}
 
             for var in self.vars[key]:
-<<<<<<< HEAD
-                if self.vector_storage[key]:
-=======
                 if interpolation_basis.kind == "SH":
->>>>>>> e1adc572
                     grid_values = input_data[var][time_index]
                     basis_evaluator = self.input_basis_evaluators[key]
                 else:
@@ -268,11 +247,7 @@
                     field_type=self.vars[key][var],
                 )
 
-<<<<<<< HEAD
-                processed_data[self.storage_bases[key].kind + "_" + var] = vector.coeffs
-=======
                 interpolated_data[self.storage_bases[key].kind + "_" + var] = vector.coeffs
->>>>>>> e1adc572
 
             self.add_entry(key, interpolated_data, time[time_index])
 
@@ -359,33 +334,4 @@
         key : str
             The key identifying which timeseries to save.
         """
-<<<<<<< HEAD
-        io.save_dataset(self.datasets[key].reset_index("i"), key)
-
-    def load(self, key, io):
-        """Load a timeseries from NetCDF file.
-
-        Parameters
-        ----------
-        key : str
-            The key identifying which timeseries to load.
-        """
-        dataset = io.load_dataset(key)
-
-        if dataset is not None:
-            basis_multiindex = pd.MultiIndex.from_arrays(
-                [
-                    dataset[self.storage_bases[key].index_names[i]].values
-                    for i in range(len(self.storage_bases[key].index_names))
-                ],
-                names=self.storage_bases[key].index_names,
-            )
-            coords = xr.Coordinates.from_pandas_multiindex(basis_multiindex, dim="i").merge(
-                {"time": dataset.time.values}
-            )
-            self.datasets[key] = dataset.drop_vars(
-                self.storage_bases[key].index_names
-            ).assign_coords(coords)
-=======
-        io.save_dataset(self.datasets[key].reset_index("i"), key)
->>>>>>> e1adc572
+        io.save_dataset(self.datasets[key].reset_index("i"), key)