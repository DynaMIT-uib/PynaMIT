--- conflicted
+++ resolved
@@ -276,27 +276,8 @@
 
         if key == 'VB':
             self.VB = Vector(self.basis, kwargs['VB'])
-<<<<<<< HEAD
         elif key == 'TB':
             self.TB = Vector(self.basis, kwargs['TB'])
-=======
-            self.VJ = Vector(self.basis, self.RI / mu0 * (2 * self.sh.n + 1) / (self.sh.n + 1) * self.VB.coeffs)
-            self.Br = Vector(self.basis, 1 * self.sh.n * self.VB.coeffs)
-        elif key == 'TB':
-            self.TB = Vector(self.basis, kwargs['TB'])
-            self.TJ = Vector(self.basis, -self.RI / mu0 * self.TB.coeffs)
-            self.TJr = Vector(self.basis, -self.sh.n * (self.sh.n + 1) / self.RI**2 * self.TJ.coeffs)
-            self.PFAC = Vector(self.basis, self.TB_to_PFAC.dot(self.TB.coeffs))
-        elif key == 'VJ':
-            self.VJ = Vector(self.basis, kwargs['VJ'])
-            self.VB = Vector(self.basis, mu0 / self.RI * (self.sh.n + 1) / (2 * self.sh.n + 1) * self.VJ.coeffs)
-            self.Br = Vector(self.basis, 1 * self.sh.n * self.VB.coeffs)
-        elif key == 'TJ':
-            self.TJ = Vector(self.basis, kwargs['TJ'])
-            self.TB = Vector(self.basis, -mu0 / self.RI * self.TJ.coeffs)
-            self.TJr = Vector(self.basis, -self.sh.n * (self.sh.n + 1) / self.RI**2 * self.TJ.coeffs)
-            self.PFAC = Vector(self.basis, self.TB_to_PFAC.dot(self.TB.coeffs))
->>>>>>> e85b2b77
         elif key == 'Br':
             self.VB = Vector(self.basis, kwargs['Br'] / self.VB_to_Br)
         elif key == 'Jr':
