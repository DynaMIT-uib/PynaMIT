import numpy as np
import scipy.sparse as spr
from pynamit.grid import grid
from pynamit.constants import mu0, RE
from pynamit.basis_evaluator import BasisEvaluator
from pynamit.cubedsphere.cubedsphere import csp

DEBUG_constraint_scale = 1e-10 # to be deleted
DEBUG_jpar_scale = 1#1e15

class state(object):
    """ State of the ionosphere.

    """

    def __init__(self, sh, mainfield, grid, RI, ignore_PFAC, FAC_integration_parameters, connect_hemispheres, latitude_boundary):
        """ Initialize the state of the ionosphere.
    
        """

        self.sh = sh
        self.mainfield = mainfield
        self.grid = grid
        self.FAC_integration_parameters = FAC_integration_parameters

        self.RI = RI
        self.ignore_PFAC = ignore_PFAC

        self.connect_hemispheres = connect_hemispheres
        self.latitude_boundary = latitude_boundary

        # initialize the basis evaluator
        self.sh_evaluator = BasisEvaluator(sh, grid)

        # initialize neutral wind
        self.u_theta = None
        self.u_phi = None 

        # get magnetic field unit vectors at CS grid:
        self.B = np.vstack(self.mainfield.get_B(self.RI, self.grid.theta, self.grid.lon))
        self.br, self.btheta, self.bphi = self.B / np.linalg.norm(self.B, axis = 0)
        self.sinI = -self.br / np.sqrt(self.btheta**2 + self.bphi**2 + self.br**2) # sin(inclination)
        # construct the elements in the matrix in the electric field equation
        self.b00 = self.bphi**2 + self.br**2
        self.b01 = -self.btheta * self.bphi
        self.b10 = -self.btheta * self.bphi
        self.b11 = self.btheta**2 + self.br**2

        # Pre-calculate the matrix that maps from shc_TB to the boundary magnetic field (Bh+)
        if self.mainfield.kind == 'radial' or self.ignore_PFAC: # no Poloidal field so get matrix of zeros
            self.shc_TB_to_shc_PFAC = np.zeros((self.sh.Nshc, self.sh.Nshc))
        else: # Use the method by Engels and Olsen 1998, Eq. 13 to account for poloidal part of magnetic field for FACs
            self.shc_TB_to_shc_PFAC = self._get_PFAC_matrix(grid, self.sh_evaluator)

        self.GTBrxdB = self.get_GTrxdB(grid, self.sh_evaluator) # matrices that map sch_TB to r x deltaB
        self.GVBrxdB = self.get_GVrxdB(grid, self.sh_evaluator) # matrices that map sch_VB to r x deltaB

        if connect_hemispheres:
            if ignore_PFAC:
                raise ValueError('Hemispheres can not be connected when ignore_PFAC is True')
            if self.mainfield.kind == 'radial':
                raise ValueError('Hemispheres can not be connected with radial magnetic field')

            # identify the low latitude points
            if self.mainfield.kind == 'dipole':
                ll_mask = np.abs(self.grid.lat) < self.latitude_boundary
            elif self.mainfield.kind == 'igrf':
                mlat, mlon = self.mainfield.apx.geo2apex(self.grid.lat, self.grid.lon, (self.grid.RI - RE)*1e-3)
                ll_mask = np.abs(mlat) < self.latitude_boundary
            else:
                print('this should not happen')

            # calculate constraint matrices for low latitude points
            self.ll_grid = grid(RI, 90 - self.grid.theta[ll_mask], self.grid.lon[ll_mask], self.sh)
            ll_sh_evaluator = BasisEvaluator(sh, self.ll_grid)
            self.c_u_theta, self.c_u_phi, self.A5_eP, self.A5_eH = self._get_A5_and_c(self.ll_grid)
            self.GTBrxdB_ll = self.get_GTrxdB(self.ll_grid, ll_sh_evaluator)
            self.GVBrxdB_ll = self.get_GVrxdB(self.ll_grid, ll_sh_evaluator)
            self.A_eP_T, self.A_eH_T = self.A5_eP.dot(self.GTBrxdB_ll) / mu0, self.A5_eH.dot(self.GTBrxdB_ll) / mu0
            self.A_eP_V, self.A_eH_V = self.A5_eP.dot(self.GVBrxdB_ll) / mu0, self.A5_eH.dot(self.GVBrxdB_ll) / mu0

            # ... and for their conjugate points:
            self.ll_theta_conj, self.ll_phi_conj = self.mainfield.conjugate_coordinates(self.ll_grid.RI, self.ll_grid.theta, self.ll_grid.lon)
            self.ll_grid_conj = grid(RI, 90 - self.ll_theta_conj, self.ll_phi_conj, self.sh)
            ll_conj_sh_evaluator = BasisEvaluator(sh, self.ll_grid_conj)
            self.c_u_theta_conj, self.c_u_phi_conj, self.A5_eP_conj, self.A5_eH_conj = self._get_A5_and_c(self.ll_grid_conj)
            self.GTBrxdB_ll_conj = self.get_GTrxdB(self.ll_grid_conj, ll_conj_sh_evaluator)
            self.GVBrxdB_ll_conj = self.get_GVrxdB(self.ll_grid_conj, ll_conj_sh_evaluator)
            self.A_eP_conj_T, self.A_eH_conj_T = self.A5_eP_conj.dot(self.GTBrxdB_ll_conj) / mu0, self.A5_eH_conj.dot(self.GTBrxdB_ll_conj) / mu0
            self.A_eP_conj_V, self.A_eH_conj_V = self.A5_eP_conj.dot(self.GVBrxdB_ll_conj) / mu0, self.A5_eH_conj.dot(self.GVBrxdB_ll_conj) / mu0


            # calculate sin(inclination)
            self.ll_sinI      = self.mainfield.get_sinI(self.ll_grid.RI     , self.ll_grid.theta     , self.ll_grid.lon     ).reshape((-1 ,1))
            self.ll_sinI_conj = self.mainfield.get_sinI(self.ll_grid_conj.RI, self.ll_grid_conj.theta, self.ll_grid_conj.lon).reshape((-1 ,1))

            # constraint matrix: FAC out of one hemisphere = FAC into the other
<<<<<<< HEAD
            self.G_par_ll      = 1/self.RI * ll_sh_evaluator.G      / mu0 * self.sh.n * (self.sh.n + 1) / self.ll_sinI
            self.G_par_ll_conj = 1/self.RI * ll_conj_sh_evaluator.G / mu0 * self.sh.n * (self.sh.n + 1) / self.ll_sinI_conj
            self.constraint_Gpar = self.G_par_ll - self.G_par_ll_conj

=======
            self.G_par_ll        = 1/self.RI * self.ll_grid.G      / mu0 * self.sha.n * (self.sha.n + 1) / self.ll_sinI
            self.G_par_ll_conj   = 1/self.RI * self.ll_grid_conj.G / mu0 * self.sha.n * (self.sha.n + 1) / self.ll_sinI_conj
            self.constraint_Gpar = (self.G_par_ll - self.G_par_ll_conj) * DEBUG_jpar_scale
>>>>>>> 9edb636c

 
            # TODO: Should check for singularities - where field is horizontal - and probably just eliminate such points
            #       from the constraint calculation
            # TODO: We need a matrix for interpolation from the cubed sphere grid to the conjugate points. 
            #       This is needed to get values for conductance (and neutral wind u once that is included)
            #       The interpolation matrix should be calculated here on initiation since the grid is fixed

        # Initialize neutral wind and conductances
        self.set_u(np.zeros(self.grid.size), np.zeros((self.grid.size)), update = False)
        self.set_conductance(np.zeros(self.grid.size), np.zeros((self.grid.size)), update = True)

        # Initialize the spherical harmonic coefficients
        self.set_shc(VB = np.zeros(sh.Nshc))
        self.set_shc(TB = np.zeros(sh.Nshc))

    def _get_PFAC_matrix(self, _grid, _sh_evaluator):
        """ """
        # initialize matrix that will map from self.TJr to coefficients for poloidal field:

        r_k_steps = self.FAC_integration_parameters['steps']
        Delta_k = np.diff(r_k_steps)
        r_k = np.array(r_k_steps[:-1] + 0.5 * Delta_k)

        jh_to_shc = -_sh_evaluator.vector_to_shc_df * self.RI * mu0 # matrix to do SHA in Eq (7) in Engels and Olsen (inc. scaling)

        shc_TB_to_shc_PFAC = np.zeros((self.sh.Nshc, self.sh.Nshc))
        for i in range(r_k.size): # TODO: it would be useful to use Dask for this loop to speed things up a little
            print(f'Calculating matrix for poloidal field of FACs. Progress: {i+1}/{r_k.size}', end = '\r' if i < (r_k.size - 1) else '\n')
            # map coordinates from r_k[i] to RI:
            theta_mapped, phi_mapped = self.mainfield.map_coords(_grid.RI, r_k[i], _grid.theta, _grid.lon)
            mapped_grid = grid(self.RI, 90 - theta_mapped, phi_mapped)
            mapped_sh_evaluator = BasisEvaluator(self.sh, mapped_grid)

            # Calculate magnetic field at grid points at r_k[i]:
            B_rk  = np.vstack(self.mainfield.get_B(r_k[i], _grid.theta, _grid.lon))
            B0_rk = np.linalg.norm(B_rk, axis = 0) # magnetic field magnitude
            b_rk = B_rk / B0_rk # unit vectors

            # Calculate magnetic field at the points in the ionosphere to which the grid maps:
            B_RI  = np.vstack(self.mainfield.get_B(mapped_grid.RI, mapped_grid.theta, mapped_grid.lon))
            B0_RI = np.linalg.norm(B_RI, axis = 0) # magnetic field magnitude
            sinI_RI = -B_RI[0] / B0_RI

            # Calculate matrix that gives FAC from toroidal coefficients
            G_k = -mapped_sh_evaluator.G * self.sh.n * (self.sh.n + 1) / self.RI / mu0 / sinI_RI.reshape((-1, 1)) # TODO: Handle singularity at equator (may be fine)

            # matrix that scales the FAC at RI to r_k and extracts the horizontal components:
            ratio = (B0_rk / B0_RI).reshape((1, -1))
            S_k = np.vstack((np.diag(b_rk[1]), np.diag(b_rk[2]))) * ratio

            # matrix that scales the terms by (R/r_k)**(n-1):
            A_k = np.diag((self.RI / r_k[i])**(self.sh.n - 1))

            # put it all together (crazy)
            shc_TB_to_shc_PFAC += Delta_k[i] * A_k.dot(jh_to_shc.dot(S_k.dot(G_k)))

        # return the matrix scaled by the term in front of the integral
        return(np.diag((self.sh.n + 1) / (2 * self.sh.n + 1)).dot(shc_TB_to_shc_PFAC) / self.RI)


    def _get_A5_and_c(self, _grid):
        """ Calculte A5 and c 
            

        """

        R, theta, phi = _grid.RI, _grid.theta, _grid.lon
        B = np.vstack(self.mainfield.get_B(R, theta, phi))
        B0 = np.linalg.norm(B, axis = 0)
        br, bt, bp = B / B0
        Br = B[0]
        d1, d2, _, _, _, _ = self.mainfield.basevectors(R, theta, phi)
        d1p, d1n, d1r = d1 # e, n, u components
        d2p, d2n, d2r = d2
        d1t, d2t = -d1n, -d2n # north -> theta component

        # The following lines of code are copied from output from sympy_matrix_algebra.py

        # constant that is to be multiplied by u in theta direction:
        c_ut_theta = Br*(bp*(bp*d1t - bt*d1p) + br*(br*d1t - bt*d1r))/(B0*br)
        c_ut_phi   = Br*(bp*(bp*d2t - bt*d2p) + br*(br*d2t - bt*d2r))/(B0*br)
        c_ut = np.hstack((c_ut_theta, c_ut_phi)).reshape((-1, 1)) # stack and convert to column vector

        # constant that is to be multiplied by u in phi direction:
        c_up_theta = -Br*(br*(bp*d1r - br*d1p) + bt*(bp*d1t - bt*d1p))/(B0*br)
        c_up_phi   = -Br*(br*(bp*d2r - br*d2p) + bt*(bp*d2t - bt*d2p))/(B0*br)
        c_up = np.hstack((c_up_theta, c_up_phi)).reshape((-1, 1)) # stack and convert to column vector


        # A5eP matrix
        a5eP00 = spr.diags((bp**3*d1r - bp**2*br*d1p + bp*br**2*d1r + bp*bt**2*d1r - br**3*d1p - br*bt**2*d1p)/B0)
        a5eP01 = spr.diags((bp**2*br*d1t - bp**2*bt*d1r + br**3*d1t - br**2*bt*d1r + br*bt**2*d1t - bt**3*d1r)/B0)
        a5eP10 = spr.diags((bp**3*d2r - bp**2*br*d2p + bp*br**2*d2r + bp*bt**2*d2r - br**3*d2p - br*bt**2*d2p)/B0)
        a5eP11 = spr.diags((bp**2*br*d2t - bp**2*bt*d2r + br**3*d2t - br**2*bt*d2r + br*bt**2*d2t - bt**3*d2r)/B0)
        a5eP = spr.vstack((spr.hstack((a5eP00, a5eP01)), spr.hstack((a5eP10, a5eP11)))).tocsr()

        # A5eH matrix
        a5eH00 = spr.diags((-bp**2*d1t + bp*bt*d1p - br**2*d1t + br*bt*d1r)/B0)
        a5eH01 = spr.diags((bp*br*d1r + bp*bt*d1t - br**2*d1p - bt**2*d1p)/B0)
        a5eH10 = spr.diags((-bp**2*d2t + bp*bt*d2p - br**2*d2t + br*bt*d2r)/B0)
        a5eH11 = spr.diags((bp*br*d2r + bp*bt*d2t - br**2*d2p - bt**2*d2p)/B0)
        a5eH = spr.vstack((spr.hstack((a5eH00, a5eH01)), spr.hstack((a5eH10, a5eH11)))).tocsr()

        return(c_ut, c_up, a5eP, a5eH)


    def update_constraints(self):
        """ update the constraint arrays c and A - should be called when changing u and eta """
        self.cu =  (self.u_phi_ll_conj * self.c_u_phi_conj + self.u_theta_ll_conj * self.c_u_theta_conj) \
                  -(self.u_phi_ll * self.c_u_phi + self.u_theta_ll * self.c_u_theta)
        self.cu = self.cu.flatten()
        self.AT  =  (self.etaP_ll * self.A_eP_T + self.etaH_ll * self.A_eH_T) \
                   -(self.etaP_ll_conj * self.A_eP_conj_T + self.etaH_ll_conj * self.A_eH_conj_T)
        self.AV  =  (self.etaP_ll * self.A_eP_V + self.etaH_ll * self.A_eH_V) \
                   -(self.etaP_ll_conj * self.A_eP_conj_V + self.etaH_ll_conj * self.A_eH_conj_V)
        self.AV = -self.AV




    def get_GTrxdB(self, _grid, _sh_evaluator):
        """ Calculate matrix that maps the coefficients shc_TB to delta B across ionosphere """
        GrxgradT = -_sh_evaluator.Gdf * _grid.RI # matrix that gets -r x grad(T)
        GPFAC    = -_sh_evaluator.Gcf                      # matrix that calculates potential magnetic field of external source
        Gshield  = -(_sh_evaluator.Gcf / (self.sh.n + 1)) # matrix that calculates potential magnetic field of shielding current

        GTB = GrxgradT + (GPFAC + Gshield).dot(self.shc_TB_to_shc_PFAC)
        GTBth, GTBph = np.split(GTB, 2, axis = 0)
        GTrxdB = np.vstack((-GTBph, GTBth))
        return(GTrxdB)


    def get_GVrxdB(self, _grid, _sh_evaluator):
        """ Calculate matrix that maps the coefficients shc_VB to delta B across ionosphere """
        n = _sh_evaluator.basis.n
        GVdB = _sh_evaluator.Gcf * (n / (n + 1) + 1) * _grid.RI
        GVBth, GVBph = np.split(GVdB, 2, axis = 0)
        GVrxdB = np.vstack((-GVBph, GVBth))

        return(GVrxdB)
    

    def set_shc(self, **kwargs):
        """ Set spherical harmonic coefficients.

        Specify a set of spherical harmonic coefficients and update the
        rest so that they are consistent. 

        This function accepts one (and only one) set of spherical harmonic
        coefficients. Valid values for kwargs (only one):

        - 'VB' : Coefficients for magnetic field scalar ``V``.
        - 'TB' : Coefficients for surface current scalar ``T``.
        - 'VJ' : Coefficients for magnetic field scalar ``V``.
        - 'TJ' : Coefficients for surface current scalar ``T``.
        - 'Br' : Coefficients for magnetic field ``Br`` (at ``r = RI``).
        - 'TJr': Coefficients for radial current scalar.

        """

        valid_kws = ['VB', 'TB', 'VJ', 'TJ', 'Br', 'TJr']

        if len(kwargs) != 1:
            raise Exception('Expected one and only one keyword argument, you provided {}'.format(len(kwargs)))
        key = list(kwargs.keys())[0]
        if key not in valid_kws:
            raise Exception('Invalid keyword. See documentation')

        if key == 'VB':
            self.shc_VB = kwargs['VB']
            self.shc_VJ = self.RI / mu0 * (2 * self.sh.n + 1) / (self.sh.n + 1) * self.shc_VB
            self.shc_Br = 1 / self.sh.n * self.shc_VB
        elif key == 'TB':
            self.shc_TB = kwargs['TB']
            self.shc_TJ = -self.RI / mu0 * self.shc_TB
            self.shc_TJr = -self.sh.n * (self.sh.n + 1) / self.RI**2 * self.shc_TJ 
            self.shc_PFAC = self.shc_TB_to_shc_PFAC.dot(self.shc_TB) 
        elif key == 'VJ':
            self.shc_VJ = kwargs['VJ']
            self.shc_VB = mu0 / self.RI * (self.sh.n + 1) / (2 * self.sh.n + 1) * self.shc_VJ
            self.shc_Br = 1 / self.sh.n * self.shc_VB
        elif key == 'TJ':
            self.shc_TJ = kwargs['TJ']
            self.shc_TB = -mu0 / self.RI * self.shc_TJ
            self.shc_TJr = -self.sh.n * (self.sh.n + 1) / self.RI**2 * self.shc_TJ 
            self.shc_PFAC = self.shc_TB_to_shc_PFAC.dot(self.shc_TB) 
        elif key == 'Br':
            self.shc_Br = kwargs['Br']
            self.shc_VB = self.shc_Br / self.sh.n
            self.shc_VJ = -self.RI / mu0 * (2 * self.sh.n + 1) / (self.sh.n + 1) * self.shc_VB
        elif key == 'TJr':
            self.shc_TJr = kwargs['TJr']
            self.shc_TJ = -1 /(self.sh.n * (self.sh.n + 1)) * self.shc_TJr * self.RI**2
            self.shc_TB = -mu0 / self.RI * self.shc_TJ
            self.shc_PFAC = self.shc_TB_to_shc_PFAC.dot(self.shc_TB) 
            print('check the factor RI**2!')
        else:
            raise Exception('This should not happen')


    def set_initial_condition(self):
        """ Set initial conditions.

        If this is not called, initial conditions should be zero.

        """

        print('not implemented. inital conditions will be zero')


    def set_FAC(self, FAC):
        """
        Specify field-aligned current at ``self.grid.theta``,
        ``self.grid.lon``.

            Parameters
            ----------
            FAC: array
                The field-aligned current, in A/m^2, at
                ``self.grid.theta`` and ``self.grid.lon``, at
                ``RI``. The values in the array have to match the
                corresponding coordinates.

        """

        # Extract the radial component of the FAC:
        self.jr = -FAC * self.sinI 
        # Get the corresponding spherical harmonic coefficients
        TJr = np.linalg.lstsq(self.sh_evaluator.GTG, self.sh_evaluator.from_grid(self.jr), rcond = 1e-3)[0]
        # Propagate to the other coefficients (TB, TJ, PFAC):
        self.set_shc(TJr = TJr)

        if self.connect_hemispheres:

<<<<<<< HEAD
            self.Gpar =  self.grid.G / mu0 * self.sh.n * (self.sh.n + 1) / self.sinI.reshape((-1, 1)) / self.RI
            self.constraint_Gpar
            
            self.G_shc_TB = np.vstack((self.Gpar, self.constraint_Gpar, self.AT))
=======
            # mask the jr so that it only applies poleward of self.latitude_boundary
            hl_mask = np.abs(self.num_grid.lat) > self.latitude_boundary
            self.hl_grid = grid(self.RI, 90 - self.num_grid.theta[hl_mask], self.num_grid.lon[hl_mask], self.sha)

            B = np.vstack(self.mainfield.get_B(self.RI, self.hl_grid.theta, self.hl_grid.lon))
            br, btheta, bphi = B / np.linalg.norm(B, axis = 0)
            #hl_sinI = -br / np.sqrt(btheta**2 + bphi**2 + br**2) # sin(inclination)

            self.Gjr = self.hl_grid.G / mu0 * self.sha.n * (self.sha.n + 1) / self.RI
            self.jr = self.jr[hl_mask]

            # combine matrices:
            self.G_shc_TB = np.vstack((self.Gjr, self.constraint_Gpar, self.AT * DEBUG_constraint_scale ))
>>>>>>> 9edb636c
            #print('inverting')

            self.Gpinv = np.linalg.pinv(self.G_shc_TB, rcond = 1e-3)
            print('rcond!')

            c = (self.cu.flatten() + self.AV.dot(self.shc_VB))
            
            self.ccc = c
            d = np.hstack((self.jr.flatten(), np.zeros(self.constraint_Gpar.shape[0]), c.flatten() * DEBUG_constraint_scale ))
            self.set_shc(TB = self.Gpinv.dot(d))
            self.ggg = self.G_shc_TB

            #print('connect_hemispheres is not fully implemented')

        print('Note: Check if rcond is really needed. It should not be necessary if the FAC is given sufficiently densely')
        print('Note to self: Remember to write a function that compares the AMPS SH coefficient to the ones derived here')


    def set_u(self, u_theta, u_phi, update = True):
        """ set neutral wind theta and phi components 
            For now, they *have* to be given on grid
        """
        self.u_theta = u_theta
        self.u_phi = u_phi

        self.uxB_theta =  self.u_phi   * self.B[0] 
        self.uxB_phi   = -self.u_theta * self.B[0] 

        if self.connect_hemispheres:
            # find wind field at low lat grid points
            u_ll = csp.interpolate_vector_components(u_phi, -u_theta, np.ones_like(u_phi), self.grid.theta, self.grid.lon, self.ll_grid.theta, self.ll_grid.lon)
            u_ll = np.tile(u_ll, (1, 2)) # duplicate 
            self.u_theta_ll, self.u_phi_ll = -u_ll[1].reshape((-1, 1)), u_ll[0].reshape((-1, 1))

            # find wind field at conjugate grid points
            u_ll_conj = csp.interpolate_vector_components(u_phi, -u_theta, np.ones_like(u_phi), self.grid.theta, self.grid.lon, self.ll_grid_conj.theta, self.ll_grid_conj.lon)
            u_ll_conj = np.tile(u_ll_conj, (1, 2)) # duplicate 
            self.u_theta_ll_conj, self.u_phi_ll_conj = -u_ll_conj[1].reshape((-1, 1)), u_ll_conj[0].reshape((-1, 1))

            if update:
                self.update_constraints()


    def set_conductance(self, Hall, Pedersen, update = True):
        """
        Specify Hall and Pedersen conductance at
        ``self.grid.theta``, ``self.grid.lon``.

        """

        if Hall.size != Pedersen.size != self.grid.theta.size:
            raise Exception('Conductances must match phi and theta')

        self.SH = Hall
        self.SP = Pedersen
        self.etaP = Pedersen / (Hall**2 + Pedersen**2)
        self.etaH = Hall     / (Hall**2 + Pedersen**2)

        if self.connect_hemispheres:
            # TODO: 1) csp structure is strange. 2) This is inefficient when eta is updated often
            # find resistances at low lat grid points
            self.etaP_ll      = np.tile(csp.interpolate_scalar(self.etaP, self.grid.theta, self.grid.lon, self.ll_grid.theta, self.ll_grid.lon), 2).reshape((-1, 1))
            self.etaH_ll      = np.tile(csp.interpolate_scalar(self.etaH, self.grid.theta, self.grid.lon, self.ll_grid.theta, self.ll_grid.lon), 2).reshape((-1, 1))

            # find resistances at conjugate grid points
            self.etaP_ll_conj = np.tile(csp.interpolate_scalar(self.etaP, self.grid.theta, self.grid.lon, self.ll_grid_conj.theta, self.ll_grid_conj.lon), 2).reshape((-1, 1))
            self.etaH_ll_conj = np.tile(csp.interpolate_scalar(self.etaH, self.grid.theta, self.grid.lon, self.ll_grid_conj.theta, self.ll_grid_conj.lon), 2).reshape((-1, 1))

            if update:
                self.update_constraints()            


    def update_shc_EW(self):
        """ Update the coefficients for the induction electric field.

        """

        self.shc_EW = self.sh_evaluator.from_grid(np.hstack(self.get_E(self.sh_evaluator)), component='df')


    def update_shc_Phi(self):
        """ Update the coefficients for the electric potential.

        """

        self.shc_Phi = self.sh_evaluator.from_grid(np.hstack(self.get_E(self.sh_evaluator)), component='cf')


    def evolve_Br(self, dt):
        """ Evolve ``Br`` in time.

        """

        #Eth, Eph = self.get_E(self.grid)
        #u1, u2, u3 = self.equations.sph_to_contravariant_cs(np.zeros_like(Eph), Eth, Eph)
        #curlEr = self.equations.curlr(u1, u2) 
        #Br = -self.GBr.dot(self.shc_VB) - dt * curlEr

        #self.set_shc(Br = self.GTG_inv.dot(self.sh_evaluator.from_grid(-Br)))

        #GTE = self.Gcf.T.dot(np.hstack( self.get_E(self.grid)) )
        #self.shc_EW = self.GTGcf_inv.dot(GTE) # find coefficients for divergence-free / inductive E

        if self.connect_hemispheres:
            c = (self.cu + self.AV.dot(self.shc_VB))
            d = np.hstack((self.jr.flatten(), np.zeros(self.constraint_Gpar.shape[0]), c.flatten() * DEBUG_constraint_scale))
            self.set_shc(TB = self.Gpinv.dot(d))

        self.update_shc_EW()
        new_shc_Br = self.shc_Br + self.sh.n * (self.sh.n + 1) * self.shc_EW * dt / self.RI**2
        self.set_shc(Br = new_shc_Br)


    def get_Br(self, _sh_evaluator, deg = False):
        """ Calculate ``Br``.

        """

        return(_sh_evaluator.to_grid(self.shc_Br))


    def get_JS(self, _sh_evaluator, deg = False):
        """ Calculate ionospheric sheet current.

        """
        Js_V, Je_V = np.split(self.GVBrxdB.dot(self.shc_VB) / mu0, 2, axis = 0)
        Js_T, Je_T = np.split(self.GTBrxdB.dot(self.shc_TB) / mu0, 2, axis = 0)

        Jth, Jph = Js_V + Js_T, Je_V + Je_T


        return(Jth, Jph)


    def get_Jr(self, _sh_evaluator, deg = False):
        """ Calculate radial current.

        """

        print('this must be fixed so that I can evaluate anywere')
        return _sh_evaluator.to_grid(self.shc_TJr)


    def get_equivalent_current_function(self, grid, deg = False):
        """ Calculate equivalent current function.

        """
        print('not implemented')


    def get_Phi(self, _sh_evaluator, deg = False):
        """ Calculate Phi.

        """

        print('this must be fixed so that Phi can be evaluated anywere')
        return _sh_evaluator.to_grid(self.shc_Phi) * 1e-3


    def get_W(self, _sh_evaluator, deg = False):
        """ Calculate the induction electric field scalar.

        """

        print('this must be fixed so that W can be evaluated anywere')
        return _sh_evaluator.to_grid(self.shc_EW) * 1e-3


    def get_E(self, _sh_evaluator, deg = False):
        """ Calculate electric field.

        """
        if self.u_theta is not None:
            Eth = -self.uxB_theta
            Eph = -self.uxB_phi
        else:
            Eth = 0
            Eph = 0

        Jth, Jph = self.get_JS(_sh_evaluator, deg = deg)

        Eth = Eth + self.etaP * (self.b00 * Jth + self.b01 * Jph) + self.etaH * ( self.br * Jph)
        Eph = Eph + self.etaP * (self.b10 * Jth + self.b11 * Jph) + self.etaH * (-self.br * Jth)

        return(Eth, Eph)
<|MERGE_RESOLUTION|>--- conflicted
+++ resolved
@@ -95,16 +95,9 @@
             self.ll_sinI_conj = self.mainfield.get_sinI(self.ll_grid_conj.RI, self.ll_grid_conj.theta, self.ll_grid_conj.lon).reshape((-1 ,1))
 
             # constraint matrix: FAC out of one hemisphere = FAC into the other
-<<<<<<< HEAD
-            self.G_par_ll      = 1/self.RI * ll_sh_evaluator.G      / mu0 * self.sh.n * (self.sh.n + 1) / self.ll_sinI
-            self.G_par_ll_conj = 1/self.RI * ll_conj_sh_evaluator.G / mu0 * self.sh.n * (self.sh.n + 1) / self.ll_sinI_conj
-            self.constraint_Gpar = self.G_par_ll - self.G_par_ll_conj
-
-=======
-            self.G_par_ll        = 1/self.RI * self.ll_grid.G      / mu0 * self.sha.n * (self.sha.n + 1) / self.ll_sinI
-            self.G_par_ll_conj   = 1/self.RI * self.ll_grid_conj.G / mu0 * self.sha.n * (self.sha.n + 1) / self.ll_sinI_conj
+            self.G_par_ll        = 1/self.RI * self.ll_sh_evaluator.G      / mu0 * self.sh.n * (self.sh.n + 1) / self.ll_sinI
+            self.G_par_ll_conj   = 1/self.RI * self.ll_conj_sh_evaluator.G / mu0 * self.sh.n * (self.sh.n + 1) / self.ll_sinI_conj
             self.constraint_Gpar = (self.G_par_ll - self.G_par_ll_conj) * DEBUG_jpar_scale
->>>>>>> 9edb636c
 
  
             # TODO: Should check for singularities - where field is horizontal - and probably just eliminate such points
@@ -340,26 +333,20 @@
 
         if self.connect_hemispheres:
 
-<<<<<<< HEAD
-            self.Gpar =  self.grid.G / mu0 * self.sh.n * (self.sh.n + 1) / self.sinI.reshape((-1, 1)) / self.RI
-            self.constraint_Gpar
-            
-            self.G_shc_TB = np.vstack((self.Gpar, self.constraint_Gpar, self.AT))
-=======
             # mask the jr so that it only applies poleward of self.latitude_boundary
-            hl_mask = np.abs(self.num_grid.lat) > self.latitude_boundary
-            self.hl_grid = grid(self.RI, 90 - self.num_grid.theta[hl_mask], self.num_grid.lon[hl_mask], self.sha)
+            hl_mask = np.abs(self.grid.lat) > self.latitude_boundary
+            self.hl_grid = grid(self.RI, 90 - self.grid.theta[hl_mask], self.grid.lon[hl_mask], self.sh)
+            hl_sh_evaluator = BasisEvaluator(sh, self.hl_grid)
 
             B = np.vstack(self.mainfield.get_B(self.RI, self.hl_grid.theta, self.hl_grid.lon))
             br, btheta, bphi = B / np.linalg.norm(B, axis = 0)
             #hl_sinI = -br / np.sqrt(btheta**2 + bphi**2 + br**2) # sin(inclination)
 
-            self.Gjr = self.hl_grid.G / mu0 * self.sha.n * (self.sha.n + 1) / self.RI
+            self.Gjr = hl_sh_evaluator.G / mu0 * self.sh.n * (self.sh.n + 1) / self.RI
             self.jr = self.jr[hl_mask]
 
             # combine matrices:
             self.G_shc_TB = np.vstack((self.Gjr, self.constraint_Gpar, self.AT * DEBUG_constraint_scale ))
->>>>>>> 9edb636c
             #print('inverting')
 
             self.Gpinv = np.linalg.pinv(self.G_shc_TB, rcond = 1e-3)
