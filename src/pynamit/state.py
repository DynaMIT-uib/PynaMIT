--- conflicted
+++ resolved
@@ -54,13 +54,8 @@
         else: # Use the method by Engels and Olsen 1998, Eq. 13 to account for poloidal part of magnetic field for FACs
             self.shc_TB_to_shc_PFAC = self._get_PFAC_matrix(num_grid, self.basis_evaluator)
 
-<<<<<<< HEAD
         self.GTBrxdB = self.get_GTrxdB(self.basis_evaluator) # matrices that map sch_TB to r x deltaB
         self.GVBrxdB = self.get_GVrxdB(self.basis_evaluator) # matrices that map sch_VB to r x deltaB
-=======
-        self.GTBrxdB = self.get_GTrxdB(self.sh_evaluator) # matrices that map sch_TB to r x deltaB
-        self.GVBrxdB = self.get_GVrxdB(self.sh_evaluator) # matrices that map sch_VB to r x deltaB
->>>>>>> 55f35ebc
 
         if connect_hemispheres:
             if ignore_PFAC:
@@ -81,13 +76,8 @@
             self.ll_grid = Grid(RI, 90 - self.num_grid.theta[ll_mask], self.num_grid.lon[ll_mask])
             ll_basis_evaluator = BasisEvaluator(self.basis, self.ll_grid)
             self.c_u_theta, self.c_u_phi, self.A5_eP, self.A5_eH = self._get_A5_and_c(self.ll_grid)
-<<<<<<< HEAD
             self.GTBrxdB_ll = self.get_GTrxdB(ll_basis_evaluator)
             self.GVBrxdB_ll = self.get_GVrxdB(ll_basis_evaluator)
-=======
-            self.GTBrxdB_ll = self.get_GTrxdB(ll_sh_evaluator)
-            self.GVBrxdB_ll = self.get_GVrxdB(ll_sh_evaluator)
->>>>>>> 55f35ebc
             self.A_eP_T, self.A_eH_T = self.A5_eP.dot(self.GTBrxdB_ll) / mu0, self.A5_eH.dot(self.GTBrxdB_ll) / mu0
             self.A_eP_V, self.A_eH_V = self.A5_eP.dot(self.GVBrxdB_ll) / mu0, self.A5_eH.dot(self.GVBrxdB_ll) / mu0
 
@@ -96,13 +86,8 @@
             self.ll_grid_conj = Grid(RI, 90 - self.ll_theta_conj, self.ll_phi_conj)
             ll_conj_basis_evaluator = BasisEvaluator(self.basis, self.ll_grid_conj)
             self.c_u_theta_conj, self.c_u_phi_conj, self.A5_eP_conj, self.A5_eH_conj = self._get_A5_and_c(self.ll_grid_conj)
-<<<<<<< HEAD
             self.GTBrxdB_ll_conj = self.get_GTrxdB(ll_conj_basis_evaluator)
             self.GVBrxdB_ll_conj = self.get_GVrxdB(ll_conj_basis_evaluator)
-=======
-            self.GTBrxdB_ll_conj = self.get_GTrxdB(ll_conj_sh_evaluator)
-            self.GVBrxdB_ll_conj = self.get_GVrxdB(ll_conj_sh_evaluator)
->>>>>>> 55f35ebc
             self.A_eP_conj_T, self.A_eH_conj_T = self.A5_eP_conj.dot(self.GTBrxdB_ll_conj) / mu0, self.A5_eH_conj.dot(self.GTBrxdB_ll_conj) / mu0
             self.A_eP_conj_V, self.A_eH_conj_V = self.A5_eP_conj.dot(self.GVBrxdB_ll_conj) / mu0, self.A5_eH_conj.dot(self.GVBrxdB_ll_conj) / mu0
 
@@ -125,11 +110,7 @@
 
         # Initialize neutral wind and conductances
         self.set_u(np.zeros(self.num_grid.size), np.zeros((self.num_grid.size)), update = False)
-<<<<<<< HEAD
         self.set_conductance(np.zeros(self.num_grid.size), np.zeros((self.num_grid.size)), self.basis_evaluator, update = True)
-=======
-        self.set_conductance(np.zeros(self.num_grid.size), np.zeros((self.num_grid.size)), self.sh_evaluator, update = True)
->>>>>>> 55f35ebc
 
         # Initialize the spherical harmonic coefficients
         self.set_shc(VB = np.zeros(sh.Nshc))
@@ -240,19 +221,11 @@
 
 
 
-<<<<<<< HEAD
     def get_GTrxdB(self, _basis_evaluator):
         """ Calculate matrix that maps the coefficients shc_TB to delta B across ionosphere """
         GrxgradT = -_basis_evaluator.Gdf * self.RI # matrix that gets -r x grad(T)
         GPFAC    = -_basis_evaluator.Gcf                      # matrix that calculates potential magnetic field of external source
         Gshield  = -(_basis_evaluator.Gcf / (self.sh.n + 1)) # matrix that calculates potential magnetic field of shielding current
-=======
-    def get_GTrxdB(self, _sh_evaluator):
-        """ Calculate matrix that maps the coefficients shc_TB to delta B across ionosphere """
-        GrxgradT = -_sh_evaluator.Gdf * self.RI # matrix that gets -r x grad(T)
-        GPFAC    = -_sh_evaluator.Gcf                      # matrix that calculates potential magnetic field of external source
-        Gshield  = -(_sh_evaluator.Gcf / (self.sh.n + 1)) # matrix that calculates potential magnetic field of shielding current
->>>>>>> 55f35ebc
 
         GTB = GrxgradT + (GPFAC + Gshield).dot(self.shc_TB_to_shc_PFAC)
         GTBth, GTBph = np.split(GTB, 2, axis = 0)
@@ -260,16 +233,9 @@
         return(GTrxdB)
 
 
-<<<<<<< HEAD
     def get_GVrxdB(self, _basis_evaluator):
         """ Calculate matrix that maps the coefficients shc_VB to delta B across ionosphere """
         GVdB = _basis_evaluator.Gcf * (self.sh.n / (self.sh.n + 1) + 1) * self.RI
-=======
-    def get_GVrxdB(self, _sh_evaluator):
-        """ Calculate matrix that maps the coefficients shc_VB to delta B across ionosphere """
-        n = _sh_evaluator.basis.n
-        GVdB = _sh_evaluator.Gcf * (n / (n + 1) + 1) * self.RI
->>>>>>> 55f35ebc
         GVBth, GVBph = np.split(GVdB, 2, axis = 0)
         GVrxdB = np.vstack((-GVBph, GVBth))
 
@@ -303,7 +269,6 @@
             raise Exception('Invalid keyword. See documentation')
 
         if key == 'VB':
-<<<<<<< HEAD
             self.shc_VB = Vector(self.basis, kwargs['VB'])
             self.shc_VJ = Vector(self.basis, self.RI / mu0 * (2 * self.sh.n + 1) / (self.sh.n + 1) * self.shc_VB.coeffs)
             self.shc_Br = Vector(self.basis, 1 / self.sh.n * self.shc_VB.coeffs)
@@ -330,34 +295,6 @@
             self.shc_TJ = Vector(self.basis, -1 /(self.sh.n * (self.sh.n + 1)) * self.shc_TJr * self.RI**2)
             self.shc_TB = Vector(self.basis, -mu0 / self.RI * self.shc_TJ.coeffs)
             self.shc_PFAC = Vector(self.basis, self.shc_TB_to_shc_PFAC.dot(self.shc_TB.coeffs))
-=======
-            self.shc_VB = Vector(self.sh, kwargs['VB'])
-            self.shc_VJ = Vector(self.sh, self.RI / mu0 * (2 * self.sh.n + 1) / (self.sh.n + 1) * self.shc_VB.coeffs)
-            self.shc_Br = Vector(self.sh, 1 / self.sh.n * self.shc_VB.coeffs)
-        elif key == 'TB':
-            self.shc_TB = Vector(self.sh, kwargs['TB'])
-            self.shc_TJ = Vector(self.sh, -self.RI / mu0 * self.shc_TB.coeffs)
-            self.shc_TJr = Vector(self.sh, -self.sh.n * (self.sh.n + 1) / self.RI**2 * self.shc_TJ.coeffs)
-            self.shc_PFAC = Vector(self.sh, self.shc_TB_to_shc_PFAC.dot(self.shc_TB.coeffs))
-        elif key == 'VJ':
-            self.shc_VJ = Vector(self.sh, kwargs['VJ'])
-            self.shc_VB = Vector(self.sh, mu0 / self.RI * (self.sh.n + 1) / (2 * self.sh.n + 1) * self.shc_VJ.coeffs)
-            self.shc_Br = Vector(self.sh, 1 / self.sh.n * self.shc_VB.coeffs)
-        elif key == 'TJ':
-            self.shc_TJ = Vector(self.sh, kwargs['TJ'])
-            self.shc_TB = Vector(self.sh, -mu0 / self.RI * self.shc_TJ.coeffs)
-            self.shc_TJr = Vector(self.sh, -self.sh.n * (self.sh.n + 1) / self.RI**2 * self.shc_TJ.coeffs)
-            self.shc_PFAC = Vector(self.sh, self.shc_TB_to_shc_PFAC.dot(self.shc_TB.coeffs))
-        elif key == 'Br':
-            self.shc_Br = Vector(self.sh, kwargs['Br'])
-            self.shc_VB = Vector(self.sh, self.shc_Br.coeffs / self.sh.n)
-            self.shc_VJ = Vector(self.sh, -self.RI / mu0 * (2 * self.sh.n + 1) / (self.sh.n + 1) * self.shc_VB.coeffs)
-        elif key == 'TJr':
-            self.shc_TJr = kwargs['TJr']
-            self.shc_TJ = Vector(self.sh, -1 /(self.sh.n * (self.sh.n + 1)) * self.shc_TJr * self.RI**2)
-            self.shc_TB = Vector(self.sh, -mu0 / self.RI * self.shc_TJ.coeffs)
-            self.shc_PFAC = Vector(self.sh, self.shc_TB_to_shc_PFAC.dot(self.shc_TB.coeffs))
->>>>>>> 55f35ebc
             print('check the factor RI**2!')
         else:
             raise Exception('This should not happen')
@@ -373,11 +310,7 @@
         print('not implemented. inital conditions will be zero')
 
 
-<<<<<<< HEAD
     def set_FAC(self, FAC, _basis_evaluator):
-=======
-    def set_FAC(self, FAC, _sh_evaluator):
->>>>>>> 55f35ebc
         """
         Specify field-aligned current at ``self.num_grid.theta``,
         ``self.num_grid.lon``.
@@ -398,26 +331,16 @@
         # Extract the radial component of the FAC:
         self.jr = -FAC * self.sinI
         # Get the corresponding spherical harmonic coefficients
-<<<<<<< HEAD
         TJr = np.linalg.lstsq(_basis_evaluator.GTG, _basis_evaluator.from_grid(self.jr), rcond = 1e-3)[0]
-=======
-        TJr = np.linalg.lstsq(_sh_evaluator.GTG, _sh_evaluator.from_grid(self.jr), rcond = 1e-3)[0]
->>>>>>> 55f35ebc
         # Propagate to the other coefficients (TB, TJ, PFAC):
         self.set_shc(TJr = TJr)
 
         if self.connect_hemispheres:
 
             # mask the jr so that it only applies poleward of self.latitude_boundary
-<<<<<<< HEAD
             hl_mask = np.abs(_basis_evaluator.grid.lat) > self.latitude_boundary
             self.hl_grid = Grid(self.RI, 90 - _basis_evaluator.grid.theta[hl_mask], _basis_evaluator.grid.lon[hl_mask])
             hl_basis_evaluator = BasisEvaluator(self.sh, self.hl_grid)
-=======
-            hl_mask = np.abs(_sh_evaluator.grid.lat) > self.latitude_boundary
-            self.hl_grid = Grid(self.RI, 90 - _sh_evaluator.grid.theta[hl_mask], _sh_evaluator.grid.lon[hl_mask])
-            hl_sh_evaluator = BasisEvaluator(self.sh, self.hl_grid)
->>>>>>> 55f35ebc
 
             B = np.vstack(self.mainfield.get_B(self.RI, self.hl_grid.theta, self.hl_grid.lon))
             br, btheta, bphi = B / np.linalg.norm(B, axis = 0)
@@ -471,11 +394,7 @@
                 self.update_constraints()
 
 
-<<<<<<< HEAD
     def set_conductance(self, Hall, Pedersen, _basis_evaluator, update = True):
-=======
-    def set_conductance(self, Hall, Pedersen, _sh_evaluator, update = True):
->>>>>>> 55f35ebc
         """
         Specify Hall and Pedersen conductance at
         ``self.num_grid.theta``, ``self.num_grid.lon``.
@@ -491,21 +410,12 @@
         if self.connect_hemispheres:
             # TODO: 1) csp structure is strange. 2) This is inefficient when eta is updated often
             # find resistances at low lat grid points
-<<<<<<< HEAD
             self.etaP_ll      = np.tile(csp.interpolate_scalar(self.etaP, _basis_evaluator.grid.theta, _basis_evaluator.grid.lon, self.ll_grid.theta, self.ll_grid.lon), 2).reshape((-1, 1))
             self.etaH_ll      = np.tile(csp.interpolate_scalar(self.etaH, _basis_evaluator.grid.theta, _basis_evaluator.grid.lon, self.ll_grid.theta, self.ll_grid.lon), 2).reshape((-1, 1))
 
             # find resistances at conjugate grid points
             self.etaP_ll_conj = np.tile(csp.interpolate_scalar(self.etaP, _basis_evaluator.grid.theta, _basis_evaluator.grid.lon, self.ll_grid_conj.theta, self.ll_grid_conj.lon), 2).reshape((-1, 1))
             self.etaH_ll_conj = np.tile(csp.interpolate_scalar(self.etaH, _basis_evaluator.grid.theta, _basis_evaluator.grid.lon, self.ll_grid_conj.theta, self.ll_grid_conj.lon), 2).reshape((-1, 1))
-=======
-            self.etaP_ll      = np.tile(csp.interpolate_scalar(self.etaP, _sh_evaluator.grid.theta, _sh_evaluator.grid.lon, self.ll_grid.theta, self.ll_grid.lon), 2).reshape((-1, 1))
-            self.etaH_ll      = np.tile(csp.interpolate_scalar(self.etaH, _sh_evaluator.grid.theta, _sh_evaluator.grid.lon, self.ll_grid.theta, self.ll_grid.lon), 2).reshape((-1, 1))
-
-            # find resistances at conjugate grid points
-            self.etaP_ll_conj = np.tile(csp.interpolate_scalar(self.etaP, _sh_evaluator.grid.theta, _sh_evaluator.grid.lon, self.ll_grid_conj.theta, self.ll_grid_conj.lon), 2).reshape((-1, 1))
-            self.etaH_ll_conj = np.tile(csp.interpolate_scalar(self.etaH, _sh_evaluator.grid.theta, _sh_evaluator.grid.lon, self.ll_grid_conj.theta, self.ll_grid_conj.lon), 2).reshape((-1, 1))
->>>>>>> 55f35ebc
 
             if update:
                 self.update_constraints()            
@@ -516,11 +426,7 @@
 
         """
 
-<<<<<<< HEAD
         self.shc_EW = Vector(self.basis, basis_evaluator = self.basis_evaluator, grid_values = np.hstack(self.get_E(self.basis_evaluator)), component='df')
-=======
-        self.shc_EW = Vector(self.sh, basis_evaluator = self.sh_evaluator, grid_values = np.hstack(self.get_E(self.sh_evaluator)), component='df')
->>>>>>> 55f35ebc
 
 
     def update_shc_Phi(self):
@@ -528,11 +434,7 @@
 
         """
 
-<<<<<<< HEAD
         self.shc_Phi = Vector(self.basis, basis_evaluator = self.basis_evaluator, grid_values = np.hstack(self.get_E(self.basis_evaluator)), component='cf')
-=======
-        self.shc_Phi = Vector(self.sh, basis_evaluator = self.sh_evaluator, grid_values = np.hstack(self.get_E(self.sh_evaluator)), component='cf')
->>>>>>> 55f35ebc
 
 
     def evolve_Br(self, dt):
@@ -565,11 +467,7 @@
 
         """
 
-<<<<<<< HEAD
         return(_basis_evaluator.to_grid(self.shc_Br.coeffs))
-=======
-        return(_sh_evaluator.to_grid(self.shc_Br.coeffs))
->>>>>>> 55f35ebc
 
 
     def get_JS(self, _basis_evaluator, deg = False):
@@ -590,7 +488,6 @@
 
         """
 
-<<<<<<< HEAD
         return _basis_evaluator.to_grid(self.shc_TJr.coeffs)
 
 
@@ -608,25 +505,6 @@
         """
 
         return _basis_evaluator.to_grid(self.shc_TJ.coeffs, derivative = 'theta')
-=======
-        return _sh_evaluator.to_grid(self.shc_TJr.coeffs)
->>>>>>> 55f35ebc
-
-
-    def get_Je(self, _basis_evaluator, deg = False):
-        """ Calculate eastward current.
-
-        """
-
-        return _basis_evaluator.to_grid(-self.shc_TJ.coeffs, derivative = 'phi')
-
-
-    def get_Jn(self, _basis_evaluator, deg = False):
-        """ Calculate northward current.
-
-        """
-
-        return _basis_evaluator.to_grid(self.shc_TJ.coeffs, derivative = 'theta')
 
 
     def get_equivalent_current_function(self, grid, deg = False):
@@ -641,11 +519,7 @@
 
         """
 
-<<<<<<< HEAD
         return _basis_evaluator.to_grid(self.shc_Phi.coeffs)
-=======
-        return _sh_evaluator.to_grid(self.shc_Phi.coeffs)
->>>>>>> 55f35ebc
 
 
     def get_W(self, _basis_evaluator, deg = False):
@@ -653,11 +527,7 @@
 
         """
 
-<<<<<<< HEAD
         return _basis_evaluator.to_grid(self.shc_EW.coeffs)
-=======
-        return _sh_evaluator.to_grid(self.shc_EW.coeffs)
->>>>>>> 55f35ebc
 
 
     def get_E(self, _basis_evaluator, deg = False):
