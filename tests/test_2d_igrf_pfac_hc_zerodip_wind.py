import os
import tempfile
import pytest
import shutil

from pynamit.pynamit import run_pynamit
import numpy as np

def test_2d_igrf_pfac_hc_zerodip_wind():
    # Arrange
<<<<<<< HEAD
    expected_coeff_norm = 3.5489548544551543e-10
    expected_coeff_max = 2.1566160256953992e-11
    expected_coeff_min = -1.6942467479176615e-11
=======
    expected_coeff_norm = 3.2368438623853247e-10
    expected_coeff_max = 2.0079090228031165e-11
    expected_coeff_min = -1.4209372569054479e-11
>>>>>>> 403909ac
    expected_n_coeffs = 201

    temp_dir = os.path.join(tempfile.gettempdir(), "test_run_pynamit")
    if not os.path.exists(temp_dir):
        os.mkdir(temp_dir)

    input_dir = os.path.join(os.path.dirname(__file__), 'input')
    input_files = ['ulat.npy', 'ulon.npy', 'uphi.npy', 'utheta.npy'] # wind files
    for file in input_files:
        shutil.copyfile(os.path.join(input_dir, file), os.path.join(temp_dir, file))        

    # Act
    coeffs = run_pynamit(totalsteps=200, dt=5e-4, Nmax=5, Mmax=3, Ncs=18, mainfield_kind='dipole', fig_directory=temp_dir, ignore_PFAC=False, connect_hemispheres=True, latitude_boundary=50, zero_jr_at_dip_equator = True, wind_directory = temp_dir)

    # Assert
    coeff_array = np.array(coeffs)

    actual_coeff_norm = np.linalg.norm(coeff_array)
    actual_coeff_max = np.max(coeff_array)
    actual_coeff_min = np.min(coeff_array)
    actual_n_coeffs = len(coeffs)

    print("actual_coeff_norm: ", actual_coeff_norm)
    print("actual_coeff_max: ", actual_coeff_max)
    print("actual_coeff_min: ", actual_coeff_min)
    print("actual_n_coeffs: ", actual_n_coeffs)

    assert actual_coeff_norm == pytest.approx(expected_coeff_norm, abs=0.0, rel=1e-10)
    assert actual_coeff_max == pytest.approx(expected_coeff_max, abs=0.0, rel=1e-10)
    assert actual_coeff_min == pytest.approx(expected_coeff_min, abs=0.0, rel=1e-10)
    assert actual_n_coeffs == pytest.approx(expected_n_coeffs, abs=0.0, rel=1e-10)<|MERGE_RESOLUTION|>--- conflicted
+++ resolved
@@ -8,15 +8,9 @@
 
 def test_2d_igrf_pfac_hc_zerodip_wind():
     # Arrange
-<<<<<<< HEAD
-    expected_coeff_norm = 3.5489548544551543e-10
-    expected_coeff_max = 2.1566160256953992e-11
-    expected_coeff_min = -1.6942467479176615e-11
-=======
     expected_coeff_norm = 3.2368438623853247e-10
     expected_coeff_max = 2.0079090228031165e-11
     expected_coeff_min = -1.4209372569054479e-11
->>>>>>> 403909ac
     expected_n_coeffs = 201
 
     temp_dir = os.path.join(tempfile.gettempdir(), "test_run_pynamit")
