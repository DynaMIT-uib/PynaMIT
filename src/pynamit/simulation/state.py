"""State module.

This module contains the State class for managing the electrodynamic
state of the ionosphere.
"""

import numpy as np
import xarray as xr
from pynamit.math.constants import mu0, RE
from pynamit.primitives.grid import Grid
from pynamit.primitives.basis_evaluator import BasisEvaluator
from pynamit.primitives.field_evaluator import FieldEvaluator
from pynamit.primitives.field_expansion import FieldExpansion
from pynamit.math.tensor_operations import tensor_pinv
from pynamit.math.least_squares import LeastSquares

TRIPLE_PRODUCT = False
E_MAPPING = True
J_MAPPING = True


class State(object):
    """Class for managing the electrodynamic state of the ionosphere.

    Manages the ionospheric electrodynamic state, including the model
    parameters and the relationships between the physical quantities.

    Attributes
    ----------
    basis : Basis
        Main state variable basis.
    jr_basis : Basis
        Radial current basis.
    conductance_basis : Basis
        Conductance basis.
    u_basis : Basis
        Neutral wind basis.
    grid : Grid
        Computational grid.
    mainfield : Mainfield
        Main magnetic field model.
    m_ind : FieldExpansion
        Induced magnetic field coefficients.
    m_imp : FieldExpansion
        Imposed magnetic field coefficients.
    E : FieldExpansion
        Electric field expansion (tangential).
    ... (other attributes as defined in the implementation) ...
    """

    def __init__(self, bases, mainfield, grid, settings, PFAC_matrix=None):
        """Initialize the ionospheric state.

        Parameters
        ----------
        bases : dict
            Dictionary of bases with keys:
            - 'state': for state variables
            - 'jr': for radial current
            - 'conductance': for conductivity
            - 'u': for neutral wind
        mainfield : Mainfield
            Main magnetic field model.
        grid : Grid
            Spatial grid for computations.
        settings : object
            Configuration settings containing parameters such as RI,
            latitude_boundary, ignore_PFAC, connect_hemispheres,
            FAC_integration_steps, ih_constraint_scaling, vector_jr,
            vector_conductance, and vector_u.
        PFAC_matrix : array-like, optional
            Pre-computed FAC poloidal field matrix.
        """
        self.basis = bases["state"]
        self.jr_basis = bases["jr"]
        self.conductance_basis = bases["conductance"]
        self.u_basis = bases["u"]

        self.mainfield = mainfield

        self.RI = settings.RI
        self.latitude_boundary = settings.latitude_boundary
        self.ignore_PFAC = bool(settings.ignore_PFAC)
        self.connect_hemispheres = bool(settings.connect_hemispheres)
        self.FAC_integration_steps = settings.FAC_integration_steps
        self.ih_constraint_scaling = settings.ih_constraint_scaling

        self.vector_u = settings.vector_u
        self.vector_jr = settings.vector_jr
        self.vector_conductance = settings.vector_conductance

        if PFAC_matrix is not None:
            self._T_to_Ve = PFAC_matrix

        # Initialize grid-related objects.
        self.grid = grid

        # Note that these BasisEvaluator objects cannot be used for
        # inverses, as they do not include regularization and weights.
        self.basis_evaluator = BasisEvaluator(self.basis, self.grid)
        self.jr_basis_evaluator = BasisEvaluator(self.jr_basis, self.grid)
        self.conductance_basis_evaluator = BasisEvaluator(self.conductance_basis, self.grid)
        self.u_basis_evaluator = BasisEvaluator(self.u_basis, self.grid)

        self.b_evaluator = FieldEvaluator(mainfield, self.grid, self.RI)

        if self.connect_hemispheres:
            cp_theta, cp_phi = self.mainfield.conjugate_coordinates(
                self.RI, self.grid.theta, self.grid.phi
            )
            self.cp_grid = Grid(theta=cp_theta, phi=cp_phi)
            self.cp_basis_evaluator = BasisEvaluator(self.basis, self.cp_grid)
            self.cp_b_evaluator = FieldEvaluator(mainfield, self.cp_grid, self.RI)

        # Prepare spherical harmonic conversion factors.
<<<<<<< HEAD
        self.m_ind_to_Br = -(self.RI**2) * self.basis.laplacian(self.RI)
        self.m_imp_to_jr = self.RI / mu0 * self.basis.laplacian(self.RI)
        self.E_df_to_d_m_ind_dt = 1.0 / self.RI
        self.m_ind_to_Jeq = -self.RI / mu0 * self.basis.V_external_to_delta_V

        # RI comes from dependence in V and T potentials
        B_pol_to_J_df_coeffs = -self.RI * self.basis.V_external_to_delta_V / mu0
        B_tor_to_J_cf_coeffs = self.RI / mu0

        # 1/RI comes from scaling in the gradient theta/phi components
        self.G_B_pol_to_JS = (
            self.basis_evaluator.G_rxgrad * B_pol_to_J_df_coeffs / self.RI
        )
        self.G_B_tor_to_JS = (
            -self.basis_evaluator.G_grad * B_tor_to_J_cf_coeffs / self.RI
        )
        self.G_m_ind_to_JS = self.G_B_pol_to_JS
        self.G_m_imp_to_JS = self.G_B_tor_to_JS + np.tensordot(
            self.G_B_pol_to_JS, self.m_imp_to_B_pol.values, 1
        )
=======
        self.m_ind_to_Br = -self.RI * self.basis.d_dr_Ve(self.RI)
        self.m_imp_to_jr = self.RI / mu0 * self.basis.laplacian(self.RI)
        self.E_df_to_d_m_ind_dt = 1 / self.basis.d_dr_Ve(self.RI) * self.basis.laplacian(self.RI)
        self.m_ind_to_Jeq = -self.RI / mu0 * self.basis.Ve_to_delta_V

        # RI comes from scaling in the Ve and T potentials
        Ve_to_J_df_coeffs = -self.RI / mu0 * self.basis.Ve_to_delta_V
        T_to_J_cf_coeffs = self.RI / mu0

        # 1/RI comes from scaling in the gradient theta/phi components
        self.G_Ve_to_JS = 1 / self.RI * self.basis_evaluator.G_rxgrad * Ve_to_J_df_coeffs
        self.G_T_to_JS = -1 / self.RI * self.basis_evaluator.G_grad * T_to_J_cf_coeffs

        self.G_m_ind_to_JS = self.G_Ve_to_JS
        self.G_m_imp_to_JS = self.G_T_to_JS + np.tensordot(self.G_Ve_to_JS, self.T_to_Ve.values, 1)
>>>>>>> a98a43a1

        # Construct the matrix elements for electric field calculations.
        self.bP = np.array(
            [
                [
                    self.b_evaluator.bphi**2 + self.b_evaluator.br**2,
                    -self.b_evaluator.btheta * self.b_evaluator.bphi,
                ],
                [
                    -self.b_evaluator.btheta * self.b_evaluator.bphi,
                    self.b_evaluator.btheta**2 + self.b_evaluator.br**2,
                ],
            ]
        )

        self.bH = np.array(
            [
                [np.zeros(self.b_evaluator.grid.size), self.b_evaluator.br],
                [-self.b_evaluator.br, np.zeros(self.b_evaluator.grid.size)],
            ]
        )

        self.bu = -np.array(
            [
                [np.zeros(self.b_evaluator.grid.size), self.b_evaluator.Br],
                [-self.b_evaluator.Br, np.zeros(self.b_evaluator.grid.size)],
            ]
        )

        self.m_ind_to_bP_JS = np.einsum("ijk,jkl->ikl", self.bP, self.G_m_ind_to_JS, optimize=True)
        self.m_ind_to_bH_JS = np.einsum("ijk,jkl->ikl", self.bH, self.G_m_ind_to_JS, optimize=True)
        self.m_imp_to_bP_JS = np.einsum("ijk,jkl->ikl", self.bP, self.G_m_imp_to_JS, optimize=True)
        self.m_imp_to_bH_JS = np.einsum("ijk,jkl->ikl", self.bH, self.G_m_imp_to_JS, optimize=True)

        # Identify the high and low latitude points.
        if self.mainfield.kind == "dipole":
            self.ll_mask = np.abs(self.grid.lat) < self.latitude_boundary
        elif self.mainfield.kind == "igrf":
            mlat, _ = self.mainfield.apx.geo2apex(
                self.grid.lat, self.grid.lon, (self.RI - RE) * 1e-3
            )
            self.ll_mask = np.abs(mlat) < self.latitude_boundary
        else:
            print("this should not happen")

        self.G_jr_state = self.basis_evaluator.G
        self.G_jr_state_pinv = np.linalg.pinv(self.G_jr_state)

        if self.vector_jr:
            self.jr_coeffs_to_jr_coeffs_state = self.G_jr_state_pinv.dot(self.jr_basis_evaluator.G)

        if self.vector_u:
            u_coeffs_to_uxB = np.einsum(
                "ijk,jklm->iklm", self.bu, self.u_basis_evaluator.G_helmholtz, optimize=True
            )
            self.u_coeffs_to_E_coeffs_direct = (
                self.basis_evaluator.least_squares_solution_helmholtz(u_coeffs_to_uxB)
            )
        else:
            self.u_to_E_coeffs_direct = np.einsum(
                "ijkl,kml->ijml",
                self.basis_evaluator.least_squares_helmholtz.ATWA_plus_R_pinv_ATW[0].reshape(
                    (
                        self.basis_evaluator.least_squares_helmholtz.A[0].full_shapes[1]
                        + self.basis_evaluator.least_squares_helmholtz.A[0].full_shapes[0]
                    )
                ),
                self.bu,
                optimize=True,
            )

        if TRIPLE_PRODUCT and self.vector_conductance:
            self.prepare_triple_product_tensors()

        # Conductance and neutral wind should be set after state
        # initialization.
        self.neutral_wind = False
        self.conductance = False

        self.initialize_constraints()

    @property
    def T_to_Ve(self):
        """Matrix that maps toroidal field to poloidal shielding field.

        The toroidal field represents the radial part of the FACs, and
        the poloidal field is the field that shields the region under
        the ionosphere from the effect of the FACs, by negating the
        Biot-Savart integral of the horizontal part of the FACs above
        the ionosphere.

        Based on Engels and Olsen (1998), in particular the method in
        equation (13).

        Returns
        -------
        array
            Matrix that maps coefficients of a toroidal field to
            coefficients of a poloidal field that shields the region
            under the ionosphere from the poloidal field of inclined
        """
        if not hasattr(self, "_T_to_Ve"):
            self._T_to_Ve = xr.DataArray(
                data=np.zeros((self.basis.index_length, self.basis.index_length)),
                coords={
                    "i": np.arange(self.basis.index_length),
                    "j": np.arange(self.basis.index_length),
                },
                dims=["i", "j"],
            )

            if not (self.mainfield.kind == "radial" or self.ignore_PFAC):
                rk_steps = self.FAC_integration_steps
                Delta_k = np.diff(rk_steps)
                rks = np.array(rk_steps[:-1] + 0.5 * Delta_k)

                JS_rk_to_Ve_rk = tensor_pinv(self.G_Ve_to_JS, n_leading_flattened=2, rtol=0)

                for i, rk in enumerate(rks):
                    print(
                        "Calculating matrix for poloidal field of "
                        f"inclined FACs. Progress: {i + 1}/{rks.size}",
                        end="\r" if i < (rks.size - 1) else "\n",
                        flush=True,
                    )
                    # Map coordinates from rk to RI.
                    theta_mapped, phi_mapped = self.mainfield.map_coords(
                        self.RI, rk, self.grid.theta, self.grid.phi
                    )
                    mapped_grid = Grid(theta=theta_mapped, phi=phi_mapped)

                    # Construct matrix that gives jr at mapped grid from
                    # toroidal coefficients, shifts to rk, and extracts
                    # horizontal current components.
                    rk_b_evaluator = FieldEvaluator(self.mainfield, self.grid, rk)
                    mapped_b_evaluator = FieldEvaluator(self.mainfield, mapped_grid, self.RI)
                    mapped_basis_evaluator = BasisEvaluator(self.basis, mapped_grid)
                    m_imp_to_jr = mapped_basis_evaluator.scaled_G(self.m_imp_to_jr)
                    jr_to_JS_rk = np.array(
                        [
                            rk_b_evaluator.Btheta / mapped_b_evaluator.Br,
                            rk_b_evaluator.Bphi / mapped_b_evaluator.Br,
                        ]
                    )

                    m_imp_to_JS_rk = np.einsum(
                        "ij,jk->ijk", jr_to_JS_rk, m_imp_to_jr, optimize=True
                    )

                    # Construct matrix that calculates the contribution
                    # to the poloidal coefficients from the horizontal
                    # current components at rk.
                    Ve_rk_to_Ve = self.basis.radial_shift_Ve(rk, self.RI).reshape((-1, 1, 1))
                    JS_rk_to_Ve = JS_rk_to_Ve_rk * Ve_rk_to_Ve

                    # Add integration step, negative sign is to create a
                    # poloidal field that shields the region under the
                    # ionosphere from the FAC poloidal field.
                    self._T_to_Ve -= Delta_k[i] * np.tensordot(JS_rk_to_Ve, m_imp_to_JS_rk, 2)

        return self._T_to_Ve

    def set_model_coeffs(self, **kwargs):
        """Set model coefficients.

        Set model coefficients based on the coefficients given as
        argument. This function accepts one (and only one) set of
        coefficients.

        Parameters
        ----------
        **kwargs : dict
            Keyword arguments specifying the coefficients to set. Valid
            values are 'm_ind' and 'm_imp'.

        Raises
        ------
        ValueError
            If more than one keyword argument is provided or if the
            keyword is invalid.
        """
        valid_kws = ["m_ind", "m_imp"]

        if len(kwargs) != 1:
            raise ValueError(
                f"Expected one and only one keyword argument, you provided {len(kwargs)}"
            )
        key = list(kwargs.keys())[0]
        if key not in valid_kws:
            raise ValueError("Invalid keyword. See documentation")

        if key == "m_ind":
            self.m_ind = FieldExpansion(self.basis, kwargs["m_ind"], field_type="scalar")
        elif key == "m_imp":
            self.m_imp = FieldExpansion(self.basis, kwargs["m_imp"], field_type="scalar")
        else:
            raise Exception("This should not happen")

    def initialize_constraints(self):
        """Initialize constraints."""
        jr_coeffs_to_j_apex = (
            self.b_evaluator.radial_to_apex.reshape((-1, 1)) * self.basis_evaluator.G
        )
        self.jr_coeffs_to_j_apex = jr_coeffs_to_j_apex.copy()

        if self.connect_hemispheres:
            if self.ignore_PFAC:
                raise ValueError("Hemispheres can not be connected when ignore_PFAC is True")
            if self.mainfield.kind == "radial":
                raise ValueError("Hemispheres can not be connected with radial magnetic field")

            if J_MAPPING:
                jr_coeffs_to_j_apex_cp = (
                    self.cp_b_evaluator.radial_to_apex.reshape((-1, 1)) * self.cp_basis_evaluator.G
                )
                self.jr_coeffs_to_j_apex[self.ll_mask] -= jr_coeffs_to_j_apex_cp[self.ll_mask]

            if E_MAPPING:
                E_coeffs_to_E_apex = np.einsum(
                    "ijk,jklm->iklm",
                    self.b_evaluator.horizontal_to_apex,
                    self.basis_evaluator.G_helmholtz,
                    optimize=True,
                )
                E_coeffs_to_E_apex_cp = np.einsum(
                    "ijk,jklm->iklm",
                    self.cp_b_evaluator.horizontal_to_apex,
                    self.cp_basis_evaluator.G_helmholtz,
                    optimize=True,
                )
                self.E_coeffs_to_E_apex_ll_diff = np.ascontiguousarray(
                    (E_coeffs_to_E_apex - E_coeffs_to_E_apex_cp)[:, self.ll_mask]
                )

    def calculate_m_imp(self, m_ind):
        """Calculate m_imp.

        Parameters
        ----------
        m_ind : array
            Coefficients for induced part of magnetic field
            perturbation.

        Returns
        -------
        array
            Coefficients for imposed part of magnetic field
            perturbation.
        """
        if self.vector_jr:
            m_imp = self.jr_coeffs_to_m_imp.dot(self.jr.coeffs)
        else:
            m_imp = self.jr_to_m_imp.dot(self.jr_on_grid)

        if self.connect_hemispheres and E_MAPPING:
            m_imp += self.m_ind_to_m_imp.dot(m_ind)

            if self.neutral_wind:
                if self.vector_u:
                    m_imp += np.tensordot(self.u_coeffs_to_m_imp, self.u.coeffs, 2)
                else:
                    m_imp += np.tensordot(self.u_to_m_imp, self.u_on_grid, 2)

        return m_imp

    def update_m_imp(self):
        """Impose constraints, if any.

        Leads to a contribution to m_imp from m_ind if the hemispheres
        are connected.
        """
        m_imp = self.calculate_m_imp(self.m_ind.coeffs)
        self.set_model_coeffs(m_imp=m_imp)

    def set_jr(self, jr):
        """Set radial current distribution.

        Parameters
        ----------
        jr : array-like or FieldExpansion
            Radial current density in A/m² at grid points or as vector
            coefficients
        """
        if self.vector_jr:
            self.jr = jr
        else:
            self.jr_on_grid = jr

    def set_u(self, u):
        """Set neutral wind theta and phi components.

        Parameters
        ----------
        u : array-like or FieldExpansion
            Neutral wind components.
        """
        self.neutral_wind = True

        if self.vector_u:
            self.u = u
        else:
            self.u_on_grid = u

    def set_conductance(self, etaP, etaH):
        """Set ionospheric conductance distributions.

        Parameters
        ----------
        etaP : array-like or FieldExpansion
            Pedersen conductance in S
        etaH : array-like or FieldExpansion
            Hall conductance in S
        """
        self.conductance = True

        if self.vector_conductance:
            self.etaP = etaP
            self.etaH = etaH

        else:
            etaP_on_grid = etaP
            etaH_on_grid = etaH

        if TRIPLE_PRODUCT and self.vector_conductance:
            m_ind_to_E_coeffs_direct = self.etaP_m_ind_to_E_coeffs.dot(
                self.etaP.coeffs
            ) + self.etaH_m_ind_to_E_coeffs.dot(self.etaH.coeffs)
            m_imp_to_E_coeffs = self.etaP_m_imp_to_E_coeffs.dot(
                self.etaP.coeffs
            ) + self.etaH_m_imp_to_E_coeffs.dot(self.etaH.coeffs)

        else:
            if self.vector_conductance:
                etaP_on_grid = etaP.to_grid(self.conductance_basis_evaluator)
                etaH_on_grid = etaH.to_grid(self.conductance_basis_evaluator)

            G_m_ind_to_E_direct = np.einsum(
                "i,jik->jik", etaP_on_grid, self.m_ind_to_bP_JS, optimize=True
            ) + np.einsum("i,jik->jik", etaH_on_grid, self.m_ind_to_bH_JS, optimize=True)
            G_m_imp_to_E_direct = np.einsum(
                "i,jik->jik", etaP_on_grid, self.m_imp_to_bP_JS, optimize=True
            ) + np.einsum("i,jik->jik", etaH_on_grid, self.m_imp_to_bH_JS, optimize=True)

            m_ind_to_E_coeffs_direct = self.basis_evaluator.least_squares_solution_helmholtz(
                G_m_ind_to_E_direct
            )
            m_imp_to_E_coeffs = self.basis_evaluator.least_squares_solution_helmholtz(
                G_m_imp_to_E_direct
            )

        # Set up jr constraints.
        constraint_matrices = [self.jr_coeffs_to_j_apex * self.m_imp_to_jr.reshape((1, -1))]
        coeffs_to_constraint_vectors = [self.jr_coeffs_to_j_apex]

        if self.connect_hemispheres and E_MAPPING:
            # Append low-latitude E constraints.
            constraint_matrices.append(
                np.tensordot(self.E_coeffs_to_E_apex_ll_diff, m_imp_to_E_coeffs, 2)
                * self.ih_constraint_scaling
            )
            coeffs_to_constraint_vectors.append(
                self.E_coeffs_to_E_apex_ll_diff * self.ih_constraint_scaling
            )

        constraints_least_squares = LeastSquares(constraint_matrices, 1)
        coeffs_to_m_imp = constraints_least_squares.solve(coeffs_to_constraint_vectors)

        # Construct jr matrices.
        if self.vector_jr:
            self.jr_coeffs_to_m_imp = coeffs_to_m_imp[0].dot(self.jr_coeffs_to_jr_coeffs_state)
            self.jr_coeffs_to_E_coeffs = m_imp_to_E_coeffs.dot(self.jr_coeffs_to_m_imp)
        else:
            self.jr_to_m_imp = coeffs_to_m_imp[0].dot(self.G_jr_state_pinv)
            self.jr_to_E_coeffs = m_imp_to_E_coeffs.dot(self.jr_to_m_imp)

        # Construct m_ind matrices. Negative sign is from moving the
        # induction terms to the right hand side of E - E^cp = 0 (in
        # apex coordinates).
        self.m_ind_to_E_coeffs = m_ind_to_E_coeffs_direct.copy()
        if self.connect_hemispheres and E_MAPPING:
            self.m_ind_to_m_imp = np.tensordot(coeffs_to_m_imp[1], -m_ind_to_E_coeffs_direct, 2)
            self.m_ind_to_E_coeffs += m_imp_to_E_coeffs.dot(self.m_ind_to_m_imp)

        # Construct u matrices. Negative sign is from moving the wind
        # terms to the right hand side of E - E^cp = 0 (in apex
        # coordinates).
        if self.vector_u:
            self.u_coeffs_to_E_coeffs = self.u_coeffs_to_E_coeffs_direct.copy()
            if self.connect_hemispheres and E_MAPPING:
                self.u_coeffs_to_m_imp = np.tensordot(
                    coeffs_to_m_imp[1], -self.u_coeffs_to_E_coeffs_direct, 2
                )
                self.u_coeffs_to_E_coeffs += np.tensordot(
                    m_imp_to_E_coeffs, self.u_coeffs_to_m_imp, 1
                )
        else:
            self.u_to_E_coeffs = self.u_to_E_coeffs_direct.copy()
            if self.connect_hemispheres and E_MAPPING:
                self.u_to_m_imp = np.tensordot(coeffs_to_m_imp[1], -self.u_to_E_coeffs_direct, 2)
                self.u_to_E_coeffs += np.tensordot(m_imp_to_E_coeffs, self.u_to_m_imp, 1)

        # Construct matrix used in steady state calculations.
        self.m_ind_to_E_cf_pinv = np.linalg.pinv(self.m_ind_to_E_coeffs[1])

    def calculate_E_coeffs(self, m_ind):
        """Calculate the coefficients for the electric field.

        Parameters
        ----------
        m_ind : array
            Coefficients for induced part of magnetic field
            perturbation.

        Returns
        -------
        array
            Coefficients for the electric field.
        """
        E_coeffs_m_ind = self.m_ind_to_E_coeffs.dot(m_ind)

        if self.vector_jr:
            E_coeffs_jr = self.jr_coeffs_to_E_coeffs.dot(self.jr.coeffs)
        else:
            E_coeffs_jr = self.jr_to_E_coeffs.dot(self.jr_on_grid)

        E_coeffs = E_coeffs_m_ind + E_coeffs_jr

        if self.neutral_wind:
            if self.vector_u:
                E_coeffs += np.tensordot(self.u_coeffs_to_E_coeffs, self.u.coeffs, 2)
            else:
                E_coeffs += np.tensordot(self.u_to_E_coeffs, self.u_on_grid, 2)

        return E_coeffs

    def update_E(self):
        """Update electric field coefficients.

        The coefficients represent the electric potential and the
        electric stream function.
        """
        E_coeffs = self.calculate_E_coeffs(self.m_ind.coeffs)
        self.E = FieldExpansion(self.basis, coeffs=E_coeffs, field_type="tangential")

    def evolve_m_ind(self, dt):
        """Evolve induced magnetic field coefficients.

        Updates m_ind by time-stepping dBr/dt forward.

        Parameters
        ----------
        dt : float
            Time step size in seconds.
        """
        new_m_ind = self.m_ind.coeffs + self.E.coeffs[1] * self.E_df_to_d_m_ind_dt * dt

        self.set_model_coeffs(m_ind=new_m_ind)

    def get_Br(self, _basis_evaluator):
        """Calculate ``Br``.

        Parameters
        ----------
        _basis_evaluator : BasisEvaluator
            Basis evaluator object.

        Returns
        -------
        array
            Radial magnetic field.
        """
        return _basis_evaluator.basis_to_grid(self.m_ind.coeffs * self.m_ind_to_Br)

    def get_JS(self):
        """Calculate ionospheric sheet current.

        Returns
        -------
        tuple of arrays
            Theta and phi components of the ionospheric sheet current.

        Notes
        -----
        For now, JS is always returned on self.grid.
        """
        Js_ind, Je_ind = np.split(self.G_m_ind_to_JS.dot(self.m_ind.coeffs), 2, axis=0)
        Js_imp, Je_imp = np.split(self.G_m_imp_to_JS.dot(self.m_imp.coeffs), 2, axis=0)

        Jth, Jph = Js_ind + Js_imp, Je_ind + Je_imp

        return (Jth, Jph)

    def get_jr(self, _basis_evaluator):
        """Calculate radial current.

        Parameters
        ----------
        _basis_evaluator : BasisEvaluator
            Basis evaluator object.

        Returns
        -------
        array
            Radial current.
        """
        return _basis_evaluator.basis_to_grid(self.m_imp.coeffs * self.m_imp_to_jr)

    def get_Jeq(self, _basis_evaluator):
        """Calculate equivalent current function.

        Parameters
        ----------
        _basis_evaluator : BasisEvaluator
            Basis evaluator object.

        Returns
        -------
        array
            Equivalent current function.
        """
        return _basis_evaluator.basis_to_grid(self.m_ind.coeffs * self.m_ind_to_Jeq)

    def get_Phi(self, _basis_evaluator):
        """Calculate Phi.

        Parameters
        ----------
        _basis_evaluator : BasisEvaluator
            Basis evaluator object.

        Returns
        -------
        array
            Electric potential.
        """
        return _basis_evaluator.basis_to_grid(self.E.coeffs[:, 1])

    def get_W(self, _basis_evaluator):
        """Calculate the induction electric field scalar.

        Parameters
        ----------
        _basis_evaluator : BasisEvaluator
            Basis evaluator object.

        Returns
        -------
        array
            Induction electric field scalar.
        """
        return _basis_evaluator.basis_to_grid(self.E.coeffs[:, 1])

    def get_E(self, _basis_evaluator):
        """Calculate electric field components.

        Parameters
        ----------
        _basis_evaluator : BasisEvaluator
            Evaluator for computing field on grid.

        Returns
        -------
        ndarray
            Electric field components (Etheta, Ephi) on grid points.
        """
        return self.E.to_grid(_basis_evaluator)

    def steady_state_m_ind(self):
        """Calculate coefficients for induced field in steady state.

        Returns
        -------
        array
            Coefficients for the induced magnetic field in steady state.
        """
        if self.vector_jr:
            E_coeffs_noind = self.jr_coeffs_to_E_coeffs.dot(self.jr.coeffs)
        else:
            E_coeffs_noind = self.jr_to_E_coeffs.dot(self.jr_on_grid)

        if self.neutral_wind:
            if self.vector_u:
                E_coeffs_noind += np.tensordot(self.u_coeffs_to_E_coeffs, self.u.coeffs, 2)
            else:
                E_coeffs_noind += np.tensordot(self.u_to_E_coeffs, self.u_on_grid, 2)

        m_ind = -self.m_ind_to_E_cf_pinv.dot(E_coeffs_noind[1])

        return m_ind

    def prepare_triple_product_tensors(self, plot=True):
        """Prepare tensors for triple product calculation.

        Parameters
        ----------
        plot : bool, optional
            Whether to plot the tensors.
        """
        etaP_m_ind_to_E = np.einsum(
            "ijk,jl->ijkl", self.m_ind_to_bP_JS, self.conductance_basis_evaluator.G, optimize=True
        )
        self.etaP_m_ind_to_E_coeffs = self.basis_evaluator.least_squares_solution_helmholtz(
            etaP_m_ind_to_E
        )

        etaH_m_ind_to_E = np.einsum(
            "ijk,jl->ijkl", self.m_ind_to_bH_JS, self.conductance_basis_evaluator.G, optimize=True
        )
        self.etaH_m_ind_to_E_coeffs = self.basis_evaluator.least_squares_solution_helmholtz(
            etaH_m_ind_to_E
        )

        etaP_m_imp_to_E = np.einsum(
            "ijk,jl->ijkl", self.m_imp_to_bP_JS, self.conductance_basis_evaluator.G, optimize=True
        )
        self.etaP_m_imp_to_E_coeffs = self.basis_evaluator.least_squares_solution_helmholtz(
            etaP_m_imp_to_E
        )

        etaH_m_imp_to_E = np.einsum(
            "ijk,jl->ijkl", self.m_imp_to_bH_JS, self.conductance_basis_evaluator.G, optimize=True
        )
        self.etaH_m_imp_to_E_coeffs = self.basis_evaluator.least_squares_solution_helmholtz(
            etaH_m_imp_to_E
        )

        if plot:
            import matplotlib.pyplot as plt
            import matplotlib.colors as colors

            _, ax = plt.subplots(5, 1, tight_layout=True, figsize=(40, 10))

            vmin = 1e-4
            vmax = 1e8

            ax[0].matshow(
                np.abs(self.etaP_m_ind_to_E_coeffs.reshape((2 * self.basis.index_length, -1))),
                norm=colors.LogNorm(vmin=vmin, vmax=vmax),
            )
            ax[1].matshow(
                np.abs(self.etaP_m_imp_to_E_coeffs.reshape((2 * self.basis.index_length, -1))),
                norm=colors.LogNorm(vmin=vmin, vmax=vmax),
            )
            ax[2].matshow(
                np.abs(self.etaH_m_ind_to_E_coeffs.reshape((2 * self.basis.index_length, -1))),
                norm=colors.LogNorm(vmin=vmin, vmax=vmax),
            )
            ax[3].matshow(
                np.abs(self.etaH_m_imp_to_E_coeffs.reshape((2 * self.basis.index_length, -1))),
                norm=colors.LogNorm(vmin=vmin, vmax=vmax),
            )

            ax[4].matshow(
                (
                    np.abs(self.etaP_m_ind_to_E_coeffs)
                    + np.abs(self.etaP_m_imp_to_E_coeffs)
                    + np.abs(self.etaH_m_ind_to_E_coeffs)
                    + np.abs(self.etaH_m_imp_to_E_coeffs)
                ).reshape((2 * self.basis.index_length, -1)),
                norm=colors.LogNorm(vmin=vmin, vmax=vmax),
            )

            plt.show()<|MERGE_RESOLUTION|>--- conflicted
+++ resolved
@@ -113,31 +113,9 @@
             self.cp_b_evaluator = FieldEvaluator(mainfield, self.cp_grid, self.RI)
 
         # Prepare spherical harmonic conversion factors.
-<<<<<<< HEAD
-        self.m_ind_to_Br = -(self.RI**2) * self.basis.laplacian(self.RI)
+        self.m_ind_to_Br = -((self.RI) ** 2) * self.basis.d_dr_Ve(self.RI)
         self.m_imp_to_jr = self.RI / mu0 * self.basis.laplacian(self.RI)
-        self.E_df_to_d_m_ind_dt = 1.0 / self.RI
-        self.m_ind_to_Jeq = -self.RI / mu0 * self.basis.V_external_to_delta_V
-
-        # RI comes from dependence in V and T potentials
-        B_pol_to_J_df_coeffs = -self.RI * self.basis.V_external_to_delta_V / mu0
-        B_tor_to_J_cf_coeffs = self.RI / mu0
-
-        # 1/RI comes from scaling in the gradient theta/phi components
-        self.G_B_pol_to_JS = (
-            self.basis_evaluator.G_rxgrad * B_pol_to_J_df_coeffs / self.RI
-        )
-        self.G_B_tor_to_JS = (
-            -self.basis_evaluator.G_grad * B_tor_to_J_cf_coeffs / self.RI
-        )
-        self.G_m_ind_to_JS = self.G_B_pol_to_JS
-        self.G_m_imp_to_JS = self.G_B_tor_to_JS + np.tensordot(
-            self.G_B_pol_to_JS, self.m_imp_to_B_pol.values, 1
-        )
-=======
-        self.m_ind_to_Br = -self.RI * self.basis.d_dr_Ve(self.RI)
-        self.m_imp_to_jr = self.RI / mu0 * self.basis.laplacian(self.RI)
-        self.E_df_to_d_m_ind_dt = 1 / self.basis.d_dr_Ve(self.RI) * self.basis.laplacian(self.RI)
+        self.E_df_to_d_m_ind_dt = 1 / self.RI
         self.m_ind_to_Jeq = -self.RI / mu0 * self.basis.Ve_to_delta_V
 
         # RI comes from scaling in the Ve and T potentials
@@ -150,7 +128,6 @@
 
         self.G_m_ind_to_JS = self.G_Ve_to_JS
         self.G_m_imp_to_JS = self.G_T_to_JS + np.tensordot(self.G_Ve_to_JS, self.T_to_Ve.values, 1)
->>>>>>> a98a43a1
 
         # Construct the matrix elements for electric field calculations.
         self.bP = np.array(
