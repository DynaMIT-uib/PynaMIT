--- conflicted
+++ resolved
@@ -70,11 +70,7 @@
             Configuration settings containing parameters such as RI,
             latitude_boundary, ignore_PFAC, connect_hemispheres,
             FAC_integration_steps, ih_constraint_scaling, vector_jr,
-<<<<<<< HEAD
             vector_Br, vector_conductance, and vector_u.
-=======
-            vector_conductance, vector_u and integrator.
->>>>>>> cabadd77
         PFAC_matrix : array-like, optional
             Pre-computed FAC poloidal field matrix.
         """
@@ -617,15 +613,6 @@
         """
         from scipy.linalg import expm
 
-<<<<<<< HEAD
-        steady_state_m_ind = self.steady_state_m_ind()
-
-        propagator = expm(dt * self.E_df_to_d_m_ind_dt * self.m_ind_to_E_coeffs[1])
-
-        inductive_m_ind = propagator.dot(self.m_ind.coeffs - steady_state_m_ind)
-
-        new_m_ind = inductive_m_ind + steady_state_m_ind
-=======
         if self.integrator == "euler":
             new_m_ind = self.m_ind.coeffs + self.E.coeffs[1] * self.E_df_to_d_m_ind_dt * dt
 
@@ -637,7 +624,6 @@
             inductive_m_ind = propagator.dot(self.m_ind.coeffs - steady_state_m_ind)
 
             new_m_ind = inductive_m_ind + steady_state_m_ind
->>>>>>> cabadd77
 
         self.set_model_coeffs(m_ind=new_m_ind)
 
